// Copyright (C) Parity Technologies (UK) Ltd.
// This file is part of Cumulus.

// Cumulus is free software: you can redistribute it and/or modify
// it under the terms of the GNU General Public License as published by
// the Free Software Foundation, either version 3 of the License, or
// (at your option) any later version.

// Cumulus is distributed in the hope that it will be useful,
// but WITHOUT ANY WARRANTY; without even the implied warranty of
// MERCHANTABILITY or FITNESS FOR A PARTICULAR PURPOSE.  See the
// GNU General Public License for more details.

// You should have received a copy of the GNU General Public License
// along with Cumulus.  If not, see <http://www.gnu.org/licenses/>.

use crate::{
	chain_spec,
	chain_spec::GenericChainSpec,
	cli::{Cli, RelayChainCli, Subcommand},
	fake_runtime_api::{
		asset_hub_polkadot_aura::RuntimeApi as AssetHubPolkadotRuntimeApi, aura::RuntimeApi,
	},
	service::{new_partial, Block, Hash},
};
use cumulus_client_service::storage_proof_size::HostFunctions as ReclaimHostFunctions;
use cumulus_primitives_core::ParaId;
use frame_benchmarking_cli::{BenchmarkCmd, SUBSTRATE_REFERENCE_HARDWARE};
use log::info;
use parachains_common::{AssetHubPolkadotAuraId, AuraId};
use sc_cli::{
	ChainSpec, CliConfiguration, DefaultConfigurationValues, ImportParams, KeystoreParams,
	NetworkParams, Result, SharedParams, SubstrateCli,
};
use sc_service::config::{BasePath, PrometheusConfig};
use sp_runtime::traits::AccountIdConversion;
use std::{net::SocketAddr, path::PathBuf};

/// Helper enum that is used for better distinction of different parachain/runtime configuration
/// (it is based/calculated on ChainSpec's ID attribute)
#[derive(Debug, PartialEq, Default)]
enum Runtime {
	/// This is the default runtime (actually based on rococo)
	#[default]
	Default,
	Shell,
	Seedling,
	AssetHubPolkadot,
	AssetHubKusama,
	AssetHubRococo,
	AssetHubWestend,
	Penpal(ParaId),
	ContractsRococo,
	CollectivesPolkadot,
	CollectivesWestend,
	Glutton,
	GluttonWestend,
	BridgeHub(chain_spec::bridge_hubs::BridgeHubRuntimeType),
	Coretime(chain_spec::coretime::CoretimeRuntimeType),
	People(chain_spec::people::PeopleRuntimeType),
}

trait RuntimeResolver {
	fn runtime(&self) -> Result<Runtime>;
}

impl RuntimeResolver for dyn ChainSpec {
	fn runtime(&self) -> Result<Runtime> {
		Ok(runtime(self.id()))
	}
}

/// Implementation, that can resolve [`Runtime`] from any json configuration file
impl RuntimeResolver for PathBuf {
	fn runtime(&self) -> Result<Runtime> {
		#[derive(Debug, serde::Deserialize)]
		struct EmptyChainSpecWithId {
			id: String,
		}

		let file = std::fs::File::open(self)?;
		let reader = std::io::BufReader::new(file);
		let chain_spec: EmptyChainSpecWithId =
			serde_json::from_reader(reader).map_err(|e| sc_cli::Error::Application(Box::new(e)))?;

		Ok(runtime(&chain_spec.id))
	}
}

fn runtime(id: &str) -> Runtime {
	let id = id.replace('_', "-");
	let (_, id, para_id) = extract_parachain_id(&id);

	if id.starts_with("shell") {
		Runtime::Shell
	} else if id.starts_with("seedling") {
		Runtime::Seedling
	} else if id.starts_with("asset-hub-polkadot") | id.starts_with("statemint") {
		Runtime::AssetHubPolkadot
	} else if id.starts_with("asset-hub-kusama") | id.starts_with("statemine") {
		Runtime::AssetHubKusama
	} else if id.starts_with("asset-hub-rococo") {
		Runtime::AssetHubRococo
	} else if id.starts_with("asset-hub-westend") | id.starts_with("westmint") {
		Runtime::AssetHubWestend
	} else if id.starts_with("penpal") {
		Runtime::Penpal(para_id.unwrap_or(ParaId::new(0)))
	} else if id.starts_with("contracts-rococo") {
		Runtime::ContractsRococo
	} else if id.starts_with("collectives-polkadot") {
		Runtime::CollectivesPolkadot
	} else if id.starts_with("collectives-westend") {
		Runtime::CollectivesWestend
	} else if id.starts_with(chain_spec::bridge_hubs::BridgeHubRuntimeType::ID_PREFIX) {
		Runtime::BridgeHub(
			id.parse::<chain_spec::bridge_hubs::BridgeHubRuntimeType>()
				.expect("Invalid value"),
		)
	} else if id.starts_with(chain_spec::coretime::CoretimeRuntimeType::ID_PREFIX) {
		Runtime::Coretime(
			id.parse::<chain_spec::coretime::CoretimeRuntimeType>().expect("Invalid value"),
		)
	} else if id.starts_with("glutton-westend") {
		Runtime::GluttonWestend
	} else if id.starts_with("glutton") {
		Runtime::Glutton
	} else if id.starts_with(chain_spec::people::PeopleRuntimeType::ID_PREFIX) {
		Runtime::People(id.parse::<chain_spec::people::PeopleRuntimeType>().expect("Invalid value"))
	} else {
		log::warn!("No specific runtime was recognized for ChainSpec's id: '{}', so Runtime::default() will be used", id);
		Runtime::default()
	}
}

fn load_spec(id: &str) -> std::result::Result<Box<dyn ChainSpec>, String> {
	let (id, _, para_id) = extract_parachain_id(id);
	Ok(match id {
		// - Defaul-like
		"staging" =>
			Box::new(chain_spec::rococo_parachain::staging_rococo_parachain_local_config()),
		"tick" => Box::new(GenericChainSpec::from_json_bytes(
			&include_bytes!("../chain-specs/tick.json")[..],
		)?),
		"trick" => Box::new(GenericChainSpec::from_json_bytes(
			&include_bytes!("../chain-specs/trick.json")[..],
		)?),
		"track" => Box::new(GenericChainSpec::from_json_bytes(
			&include_bytes!("../chain-specs/track.json")[..],
		)?),

		// -- Starters
		"shell" => Box::new(chain_spec::shell::get_shell_chain_spec()),
		"seedling" => Box::new(chain_spec::seedling::get_seedling_chain_spec()),

		// -- Asset Hub Polkadot
		"asset-hub-polkadot" | "statemint" => Box::new(GenericChainSpec::from_json_bytes(
			&include_bytes!("../chain-specs/asset-hub-polkadot.json")[..],
		)?),

		// -- Asset Hub Kusama
		"asset-hub-kusama" | "statemine" => Box::new(GenericChainSpec::from_json_bytes(
			&include_bytes!("../chain-specs/asset-hub-kusama.json")[..],
		)?),

		// -- Asset Hub Rococo
		"asset-hub-rococo-dev" =>
			Box::new(chain_spec::asset_hubs::asset_hub_rococo_development_config()),
		"asset-hub-rococo-local" =>
			Box::new(chain_spec::asset_hubs::asset_hub_rococo_local_config()),
		// the chain spec as used for generating the upgrade genesis values
		"asset-hub-rococo-genesis" =>
			Box::new(chain_spec::asset_hubs::asset_hub_rococo_genesis_config()),
		"asset-hub-rococo" => Box::new(GenericChainSpec::from_json_bytes(
			&include_bytes!("../chain-specs/asset-hub-rococo.json")[..],
		)?),

		// -- Asset Hub Westend
		"asset-hub-westend-dev" | "westmint-dev" =>
			Box::new(chain_spec::asset_hubs::asset_hub_westend_development_config()),
		"asset-hub-westend-local" | "westmint-local" =>
			Box::new(chain_spec::asset_hubs::asset_hub_westend_local_config()),
		// the chain spec as used for generating the upgrade genesis values
		"asset-hub-westend-genesis" | "westmint-genesis" =>
			Box::new(chain_spec::asset_hubs::asset_hub_westend_config()),
		// the shell-based chain spec as used for syncing
		"asset-hub-westend" | "westmint" => Box::new(GenericChainSpec::from_json_bytes(
			&include_bytes!("../chain-specs/asset-hub-westend.json")[..],
		)?),

		// -- Polkadot Collectives
		"collectives-polkadot" => Box::new(GenericChainSpec::from_json_bytes(
			&include_bytes!("../chain-specs/collectives-polkadot.json")[..],
		)?),

		// -- Westend Collectives
		"collectives-westend-dev" =>
			Box::new(chain_spec::collectives::collectives_westend_development_config()),
		"collectives-westend-local" =>
			Box::new(chain_spec::collectives::collectives_westend_local_config()),
		"collectives-westend" => Box::new(GenericChainSpec::from_json_bytes(
			&include_bytes!("../chain-specs/collectives-westend.json")[..],
		)?),

		// -- Contracts on Rococo
		"contracts-rococo-dev" =>
			Box::new(chain_spec::contracts::contracts_rococo_development_config()),
		"contracts-rococo-local" =>
			Box::new(chain_spec::contracts::contracts_rococo_local_config()),
		"contracts-rococo-genesis" => Box::new(chain_spec::contracts::contracts_rococo_config()),
		"contracts-rococo" => Box::new(GenericChainSpec::from_json_bytes(
			&include_bytes!("../chain-specs/contracts-rococo.json")[..],
		)?),

		// -- BridgeHub
		bridge_like_id
			if bridge_like_id
				.starts_with(chain_spec::bridge_hubs::BridgeHubRuntimeType::ID_PREFIX) =>
			bridge_like_id
				.parse::<chain_spec::bridge_hubs::BridgeHubRuntimeType>()
				.expect("invalid value")
				.load_config()?,

		// -- Coretime
		coretime_like_id
			if coretime_like_id
				.starts_with(chain_spec::coretime::CoretimeRuntimeType::ID_PREFIX) =>
			coretime_like_id
				.parse::<chain_spec::coretime::CoretimeRuntimeType>()
				.expect("invalid value")
				.load_config()?,

		// -- Penpal
		"penpal-rococo" => Box::new(chain_spec::penpal::get_penpal_chain_spec(
			para_id.expect("Must specify parachain id"),
			"rococo-local",
		)),
		"penpal-westend" => Box::new(chain_spec::penpal::get_penpal_chain_spec(
			para_id.expect("Must specify parachain id"),
			"westend-local",
		)),

		// -- Glutton Westend
		"glutton-westend-dev" => Box::new(chain_spec::glutton::glutton_westend_development_config(
			para_id.expect("Must specify parachain id"),
		)),
		"glutton-westend-local" => Box::new(chain_spec::glutton::glutton_westend_local_config(
			para_id.expect("Must specify parachain id"),
		)),
		// the chain spec as used for generating the upgrade genesis values
		"glutton-westend-genesis" => Box::new(chain_spec::glutton::glutton_westend_config(
			para_id.expect("Must specify parachain id"),
		)),

		// -- People
		people_like_id
			if people_like_id.starts_with(chain_spec::people::PeopleRuntimeType::ID_PREFIX) =>
			people_like_id
				.parse::<chain_spec::people::PeopleRuntimeType>()
				.expect("invalid value")
				.load_config()?,

		// -- Fallback (generic chainspec)
		"" => {
			log::warn!("No ChainSpec.id specified, so using default one, based on rococo-parachain runtime");
			Box::new(chain_spec::rococo_parachain::rococo_parachain_local_config())
		},

		// -- Loading a specific spec from disk
		path => Box::new(GenericChainSpec::from_json_file(path.into())?),
	})
}

/// Extracts the normalized chain id and parachain id from the input chain id.
/// (H/T to Phala for the idea)
/// E.g. "penpal-kusama-2004" yields ("penpal-kusama", Some(2004))
fn extract_parachain_id(id: &str) -> (&str, &str, Option<ParaId>) {
	const ROCOCO_TEST_PARA_PREFIX: &str = "penpal-rococo-";
	const KUSAMA_TEST_PARA_PREFIX: &str = "penpal-kusama-";
	const POLKADOT_TEST_PARA_PREFIX: &str = "penpal-polkadot-";

	const GLUTTON_PARA_DEV_PREFIX: &str = "glutton-kusama-dev-";
	const GLUTTON_PARA_LOCAL_PREFIX: &str = "glutton-kusama-local-";
	const GLUTTON_PARA_GENESIS_PREFIX: &str = "glutton-kusama-genesis-";

	const GLUTTON_WESTEND_PARA_DEV_PREFIX: &str = "glutton-westend-dev-";
	const GLUTTON_WESTEND_PARA_LOCAL_PREFIX: &str = "glutton-westend-local-";
	const GLUTTON_WESTEND_PARA_GENESIS_PREFIX: &str = "glutton-westend-genesis-";

	let (norm_id, orig_id, para) = if let Some(suffix) = id.strip_prefix(ROCOCO_TEST_PARA_PREFIX) {
		let para_id: u32 = suffix.parse().expect("Invalid parachain-id suffix");
		(&id[..ROCOCO_TEST_PARA_PREFIX.len() - 1], id, Some(para_id))
	} else if let Some(suffix) = id.strip_prefix(KUSAMA_TEST_PARA_PREFIX) {
		let para_id: u32 = suffix.parse().expect("Invalid parachain-id suffix");
		(&id[..KUSAMA_TEST_PARA_PREFIX.len() - 1], id, Some(para_id))
	} else if let Some(suffix) = id.strip_prefix(POLKADOT_TEST_PARA_PREFIX) {
		let para_id: u32 = suffix.parse().expect("Invalid parachain-id suffix");
		(&id[..POLKADOT_TEST_PARA_PREFIX.len() - 1], id, Some(para_id))
	} else if let Some(suffix) = id.strip_prefix(GLUTTON_PARA_DEV_PREFIX) {
		let para_id: u32 = suffix.parse().expect("Invalid parachain-id suffix");
		(&id[..GLUTTON_PARA_DEV_PREFIX.len() - 1], id, Some(para_id))
	} else if let Some(suffix) = id.strip_prefix(GLUTTON_PARA_LOCAL_PREFIX) {
		let para_id: u32 = suffix.parse().expect("Invalid parachain-id suffix");
		(&id[..GLUTTON_PARA_LOCAL_PREFIX.len() - 1], id, Some(para_id))
	} else if let Some(suffix) = id.strip_prefix(GLUTTON_PARA_GENESIS_PREFIX) {
		let para_id: u32 = suffix.parse().expect("Invalid parachain-id suffix");
		(&id[..GLUTTON_PARA_GENESIS_PREFIX.len() - 1], id, Some(para_id))
	} else if let Some(suffix) = id.strip_prefix(GLUTTON_WESTEND_PARA_DEV_PREFIX) {
		let para_id: u32 = suffix.parse().expect("Invalid parachain-id suffix");
		(&id[..GLUTTON_WESTEND_PARA_DEV_PREFIX.len() - 1], id, Some(para_id))
	} else if let Some(suffix) = id.strip_prefix(GLUTTON_WESTEND_PARA_LOCAL_PREFIX) {
		let para_id: u32 = suffix.parse().expect("Invalid parachain-id suffix");
		(&id[..GLUTTON_WESTEND_PARA_LOCAL_PREFIX.len() - 1], id, Some(para_id))
	} else if let Some(suffix) = id.strip_prefix(GLUTTON_WESTEND_PARA_GENESIS_PREFIX) {
		let para_id: u32 = suffix.parse().expect("Invalid parachain-id suffix");
		(&id[..GLUTTON_WESTEND_PARA_GENESIS_PREFIX.len() - 1], id, Some(para_id))
	} else {
		(id, id, None)
	};

	(norm_id, orig_id, para.map(Into::into))
}

impl SubstrateCli for Cli {
	fn impl_name() -> String {
		"Polkadot parachain".into()
	}

	fn impl_version() -> String {
		env!("SUBSTRATE_CLI_IMPL_VERSION").into()
	}

	fn description() -> String {
		format!(
			"Polkadot parachain\n\nThe command-line arguments provided first will be \
		passed to the parachain node, while the arguments provided after -- will be passed \
		to the relaychain node.\n\n\
		{} [parachain-args] -- [relaychain-args]",
			Self::executable_name()
		)
	}

	fn author() -> String {
		env!("CARGO_PKG_AUTHORS").into()
	}

	fn support_url() -> String {
		"https://github.com/paritytech/polkadot-sdk/issues/new".into()
	}

	fn copyright_start_year() -> i32 {
		2017
	}

	fn load_spec(&self, id: &str) -> std::result::Result<Box<dyn ChainSpec>, String> {
		load_spec(id)
	}
}

impl SubstrateCli for RelayChainCli {
	fn impl_name() -> String {
		"Polkadot parachain".into()
	}

	fn impl_version() -> String {
		env!("SUBSTRATE_CLI_IMPL_VERSION").into()
	}

	fn description() -> String {
		format!(
			"Polkadot parachain\n\nThe command-line arguments provided first will be \
		passed to the parachain node, while the arguments provided after -- will be passed \
		to the relay chain node.\n\n\
		{} [parachain-args] -- [relay_chain-args]",
			Self::executable_name()
		)
	}

	fn author() -> String {
		env!("CARGO_PKG_AUTHORS").into()
	}

	fn support_url() -> String {
		"https://github.com/paritytech/polkadot-sdk/issues/new".into()
	}

	fn copyright_start_year() -> i32 {
		2017
	}

	fn load_spec(&self, id: &str) -> std::result::Result<Box<dyn ChainSpec>, String> {
		polkadot_cli::Cli::from_iter([RelayChainCli::executable_name()].iter()).load_spec(id)
	}
}

/// Creates partial components for the runtimes that are supported by the benchmarks.
macro_rules! construct_partials {
	($config:expr, |$partials:ident| $code:expr) => {
		match $config.chain_spec.runtime()? {
			Runtime::AssetHubPolkadot => {
				let $partials = new_partial::<AssetHubPolkadotRuntimeApi, _>(
					&$config,
					crate::service::aura_build_import_queue::<_, AssetHubPolkadotAuraId>,
				)?;
				$code
			},
			Runtime::AssetHubKusama |
			Runtime::AssetHubRococo |
			Runtime::AssetHubWestend |
			Runtime::BridgeHub(_) |
			Runtime::CollectivesPolkadot |
			Runtime::CollectivesWestend |
			Runtime::Coretime(_) |
			Runtime::People(_) => {
				let $partials = new_partial::<RuntimeApi, _>(
					&$config,
					crate::service::aura_build_import_queue::<_, AuraId>,
				)?;
				$code
			},
			Runtime::GluttonWestend | Runtime::Glutton | Runtime::Shell | Runtime::Seedling => {
				let $partials = new_partial::<RuntimeApi, _>(
					&$config,
					crate::service::shell_build_import_queue,
				)?;
				$code
			},
			Runtime::ContractsRococo => {
				let $partials = new_partial::<RuntimeApi, _>(
					&$config,
					crate::service::contracts_rococo_build_import_queue,
				)?;
				$code
			},
			Runtime::Penpal(_) | Runtime::Default => {
				let $partials = new_partial::<RuntimeApi, _>(
					&$config,
					crate::service::rococo_parachain_build_import_queue,
				)?;
				$code
			},
		}
	};
}

macro_rules! construct_async_run {
	(|$components:ident, $cli:ident, $cmd:ident, $config:ident| $( $code:tt )* ) => {{
		let runner = $cli.create_runner($cmd)?;
		match runner.config().chain_spec.runtime()? {
			Runtime::AssetHubPolkadot => {
				runner.async_run(|$config| {
					let $components = new_partial::<AssetHubPolkadotRuntimeApi, _>(
						&$config,
						crate::service::aura_build_import_queue::<_, AssetHubPolkadotAuraId>,
					)?;
					let task_manager = $components.task_manager;
					{ $( $code )* }.map(|v| (v, task_manager))
				})
			},
			Runtime::AssetHubKusama |
			Runtime::AssetHubRococo |
			Runtime::AssetHubWestend |
			Runtime::BridgeHub(_) |
			Runtime::CollectivesPolkadot |
			Runtime::CollectivesWestend |
			Runtime::Coretime(_) |
			Runtime::People(_) => {
				runner.async_run(|$config| {
					let $components = new_partial::<RuntimeApi, _>(
						&$config,
						crate::service::aura_build_import_queue::<_, AuraId>,
					)?;
					let task_manager = $components.task_manager;
					{ $( $code )* }.map(|v| (v, task_manager))
				})
			},
			Runtime::Shell |
			Runtime::Seedling |
			Runtime::GluttonWestend |
			Runtime::Glutton => {
				runner.async_run(|$config| {
					let $components = new_partial::<RuntimeApi, _>(
						&$config,
						crate::service::shell_build_import_queue,
					)?;
					let task_manager = $components.task_manager;
					{ $( $code )* }.map(|v| (v, task_manager))
				})
			}
			Runtime::ContractsRococo => {
				runner.async_run(|$config| {
					let $components = new_partial::<RuntimeApi, _>(
						&$config,
						crate::service::contracts_rococo_build_import_queue,
					)?;
					let task_manager = $components.task_manager;
					{ $( $code )* }.map(|v| (v, task_manager))
				})
			},
			Runtime::Penpal(_) | Runtime::Default => {
				runner.async_run(|$config| {
					let $components = new_partial::<
						RuntimeApi,
						_,
					>(
						&$config,
						crate::service::rococo_parachain_build_import_queue,
					)?;
					let task_manager = $components.task_manager;
					{ $( $code )* }.map(|v| (v, task_manager))
				})
			},
		}
	}}
}

/// Parse command line arguments into service configuration.
pub fn run() -> Result<()> {
	let cli = Cli::from_args();

	match &cli.subcommand {
		Some(Subcommand::BuildSpec(cmd)) => {
			let runner = cli.create_runner(cmd)?;
			runner.sync_run(|config| cmd.run(config.chain_spec, config.network))
		},
		Some(Subcommand::CheckBlock(cmd)) => {
			construct_async_run!(|components, cli, cmd, config| {
				Ok(cmd.run(components.client, components.import_queue))
			})
		},
		Some(Subcommand::ExportBlocks(cmd)) => {
			construct_async_run!(|components, cli, cmd, config| {
				Ok(cmd.run(components.client, config.database))
			})
		},
		Some(Subcommand::ExportState(cmd)) => {
			construct_async_run!(|components, cli, cmd, config| {
				Ok(cmd.run(components.client, config.chain_spec))
			})
		},
		Some(Subcommand::ImportBlocks(cmd)) => {
			construct_async_run!(|components, cli, cmd, config| {
				Ok(cmd.run(components.client, components.import_queue))
			})
		},
		Some(Subcommand::Revert(cmd)) => construct_async_run!(|components, cli, cmd, config| {
			Ok(cmd.run(components.client, components.backend, None))
		}),
		Some(Subcommand::PurgeChain(cmd)) => {
			let runner = cli.create_runner(cmd)?;

			runner.sync_run(|config| {
				let polkadot_cli = RelayChainCli::new(
					&config,
					[RelayChainCli::executable_name()].iter().chain(cli.relaychain_args.iter()),
				);

				let polkadot_config = SubstrateCli::create_configuration(
					&polkadot_cli,
					&polkadot_cli,
					config.tokio_handle.clone(),
				)
				.map_err(|err| format!("Relay chain argument error: {}", err))?;

				cmd.run(config, polkadot_config)
			})
		},
		Some(Subcommand::ExportGenesisHead(cmd)) => {
			let runner = cli.create_runner(cmd)?;
			runner.sync_run(|config| {
				construct_partials!(config, |partials| cmd.run(partials.client))
			})
		},
		Some(Subcommand::ExportGenesisWasm(cmd)) => {
			let runner = cli.create_runner(cmd)?;
			runner.sync_run(|_config| {
				let spec = cli.load_spec(&cmd.shared_params.chain.clone().unwrap_or_default())?;
				cmd.run(&*spec)
			})
		},
		Some(Subcommand::Benchmark(cmd)) => {
			let runner = cli.create_runner(cmd)?;

			// Switch on the concrete benchmark sub-command-
			match cmd {
				BenchmarkCmd::Pallet(cmd) =>
					if cfg!(feature = "runtime-benchmarks") {
						runner.sync_run(|config| cmd.run::<sp_runtime::traits::HashingFor<Block>, ReclaimHostFunctions>(config))
					} else {
						Err("Benchmarking wasn't enabled when building the node. \
				You can enable it with `--features runtime-benchmarks`."
							.into())
					},
				BenchmarkCmd::Block(cmd) => runner.sync_run(|config| {
					construct_partials!(config, |partials| cmd.run(partials.client))
				}),
				#[cfg(not(feature = "runtime-benchmarks"))]
				BenchmarkCmd::Storage(_) =>
					return Err(sc_cli::Error::Input(
						"Compile with --features=runtime-benchmarks \
						to enable storage benchmarks."
							.into(),
					)
					.into()),
				#[cfg(feature = "runtime-benchmarks")]
				BenchmarkCmd::Storage(cmd) => runner.sync_run(|config| {
					construct_partials!(config, |partials| {
						let db = partials.backend.expose_db();
						let storage = partials.backend.expose_storage();

						cmd.run(config, partials.client.clone(), db, storage)
					})
				}),
				BenchmarkCmd::Machine(cmd) =>
					runner.sync_run(|config| cmd.run(&config, SUBSTRATE_REFERENCE_HARDWARE.clone())),
				// NOTE: this allows the Client to leniently implement
				// new benchmark commands without requiring a companion MR.
				#[allow(unreachable_patterns)]
				_ => Err("Benchmarking sub-command unsupported".into()),
			}
		},
		Some(Subcommand::TryRuntime) => Err("The `try-runtime` subcommand has been migrated to a standalone CLI (https://github.com/paritytech/try-runtime-cli). It is no longer being maintained here and will be removed entirely some time after January 2024. Please remove this subcommand from your runtime and use the standalone CLI.".into()),
		Some(Subcommand::Key(cmd)) => Ok(cmd.run(&cli)?),
		None => {
			let runner = cli.create_runner(&cli.run.normalize())?;
			let collator_options = cli.run.collator_options();

			runner.run_node_until_exit(|config| async move {
				// If Statemint (Statemine, Westmint, Rockmine) DB exists and we're using the
				// asset-hub chain spec, then rename the base path to the new chain ID. In the case
				// that both file paths exist, the node will exit, as the user must decide (by
				// deleting one path) the information that they want to use as their DB.
				let old_name = match config.chain_spec.id() {
					"asset-hub-polkadot" => Some("statemint"),
					"asset-hub-kusama" => Some("statemine"),
					"asset-hub-westend" => Some("westmint"),
					"asset-hub-rococo" => Some("rockmine"),
					_ => None,
				};

				if let Some(old_name) = old_name {
					let new_path = config.base_path.config_dir(config.chain_spec.id());
					let old_path = config.base_path.config_dir(old_name);

					if old_path.exists() && new_path.exists() {
						return Err(format!(
							"Found legacy {} path {} and new asset-hub path {}. Delete one path such that only one exists.",
							old_name, old_path.display(), new_path.display()
						).into())
					}

					if old_path.exists() {
						std::fs::rename(old_path.clone(), new_path.clone())?;
						info!(
							"Statemint renamed to Asset Hub. The filepath with associated data on disk has been renamed from {} to {}.",
							old_path.display(), new_path.display()
						);
					}
				}

				let hwbench = (!cli.no_hardware_benchmarks).then_some(
					config.database.path().map(|database_path| {
						let _ = std::fs::create_dir_all(database_path);
						sc_sysinfo::gather_hwbench(Some(database_path))
					})).flatten();

				let para_id = chain_spec::Extensions::try_get(&*config.chain_spec)
					.map(|e| e.para_id)
					.ok_or("Could not find parachain extension in chain-spec.")?;

				let polkadot_cli = RelayChainCli::new(
					&config,
					[RelayChainCli::executable_name()].iter().chain(cli.relaychain_args.iter()),
				);

				let id = ParaId::from(para_id);

				let parachain_account =
					AccountIdConversion::<polkadot_primitives::AccountId>::into_account_truncating(&id);

				let tokio_handle = config.tokio_handle.clone();
				let polkadot_config =
					SubstrateCli::create_configuration(&polkadot_cli, &polkadot_cli, tokio_handle)
						.map_err(|err| format!("Relay chain argument error: {}", err))?;

				info!("Parachain id: {:?}", id);
				info!("Parachain Account: {}", parachain_account);
				info!("Is collating: {}", if config.role.is_authority() { "yes" } else { "no" });

				match polkadot_config.network.network_backend {
					sc_network::config::NetworkBackendType::Libp2p =>
						start_node::<sc_network::NetworkWorker<_, _>>(
							config,
							polkadot_config,
							collator_options,
							id,
							hwbench,
						)
<<<<<<< HEAD
						.await,
					sc_network::config::NetworkBackendType::Litep2p =>
						start_node::<sc_network::Litep2pNetworkBackend>(
=======
						.await
						.map(|r| r.0)
						.map_err(Into::into),

					ContractsRococo => crate::service::start_contracts_rococo_node(
						config,
						polkadot_config,
						collator_options,
						id,
						hwbench,
					)
					.await
					.map(|r| r.0)
					.map_err(Into::into),

					BridgeHub(bridge_hub_runtime_type) => match bridge_hub_runtime_type {
						chain_spec::bridge_hubs::BridgeHubRuntimeType::Polkadot |
						chain_spec::bridge_hubs::BridgeHubRuntimeType::PolkadotLocal =>
							crate::service::start_generic_aura_node::<
								RuntimeApi,
								AuraId,
							>(config, polkadot_config, collator_options, id, hwbench)
								.await
								.map(|r| r.0),
						chain_spec::bridge_hubs::BridgeHubRuntimeType::Kusama |
						chain_spec::bridge_hubs::BridgeHubRuntimeType::KusamaLocal =>
							crate::service::start_generic_aura_node::<
								RuntimeApi,
								AuraId,
							>(config, polkadot_config, collator_options, id, hwbench)
							.await
							.map(|r| r.0),
						chain_spec::bridge_hubs::BridgeHubRuntimeType::Westend |
						chain_spec::bridge_hubs::BridgeHubRuntimeType::WestendLocal |
						chain_spec::bridge_hubs::BridgeHubRuntimeType::WestendDevelopment =>
							crate::service::start_generic_aura_lookahead_node::<
								RuntimeApi,
								AuraId,
							>(config, polkadot_config, collator_options, id, hwbench)
							.await
							.map(|r| r.0),
						chain_spec::bridge_hubs::BridgeHubRuntimeType::Rococo |
						chain_spec::bridge_hubs::BridgeHubRuntimeType::RococoLocal |
						chain_spec::bridge_hubs::BridgeHubRuntimeType::RococoDevelopment =>
							crate::service::start_generic_aura_lookahead_node::<
								RuntimeApi,
								AuraId,
							>(config, polkadot_config, collator_options, id, hwbench)
							.await
							.map(|r| r.0),
					}
					.map_err(Into::into),

					Coretime(coretime_runtime_type) => match coretime_runtime_type {
						chain_spec::coretime::CoretimeRuntimeType::Rococo |
						chain_spec::coretime::CoretimeRuntimeType::RococoLocal |
						chain_spec::coretime::CoretimeRuntimeType::RococoDevelopment |
						chain_spec::coretime::CoretimeRuntimeType::Westend |
						chain_spec::coretime::CoretimeRuntimeType::WestendLocal |
						chain_spec::coretime::CoretimeRuntimeType::WestendDevelopment =>
							crate::service::start_generic_aura_lookahead_node::<
								RuntimeApi,
								AuraId,
							>(config, polkadot_config, collator_options, id, hwbench)
							.await
							.map(|r| r.0),
					}
					.map_err(Into::into),

					Penpal(_) | Default =>
						crate::service::start_rococo_parachain_node(
>>>>>>> 81d447a8
							config,
							polkadot_config,
							collator_options,
							id,
							hwbench,
						)
						.await,
				}
			})
		},
	}
}

async fn start_node<Network: sc_network::NetworkBackend<Block, Hash>>(
	config: sc_service::Configuration,
	polkadot_config: sc_service::Configuration,
	collator_options: cumulus_client_cli::CollatorOptions,
	id: ParaId,
	hwbench: Option<sc_sysinfo::HwBench>,
) -> Result<sc_service::TaskManager> {
	match config.chain_spec.runtime()? {
		Runtime::AssetHubPolkadot => crate::service::start_asset_hub_node::<
			AssetHubPolkadotRuntimeApi,
			AssetHubPolkadotAuraId,
			Network,
		>(config, polkadot_config, collator_options, id, hwbench)
		.await
		.map(|r| r.0)
		.map_err(Into::into),

		Runtime::AssetHubKusama => crate::service::start_asset_hub_node::<
			RuntimeApi,
			AuraId,
			Network,
		>(config, polkadot_config, collator_options, id, hwbench)
		.await
		.map(|r| r.0)
		.map_err(Into::into),

		Runtime::AssetHubRococo | Runtime::AssetHubWestend =>
			crate::service::start_asset_hub_lookahead_node::<RuntimeApi, AuraId, Network>(
				config,
				polkadot_config,
				collator_options,
				id,
				hwbench,
			)
			.await
			.map(|r| r.0)
			.map_err(Into::into),

		Runtime::CollectivesPolkadot => crate::service::start_generic_aura_node::<
			RuntimeApi,
			AuraId,
			Network,
		>(config, polkadot_config, collator_options, id, hwbench)
		.await
		.map(|r| r.0)
		.map_err(Into::into),

		Runtime::CollectivesWestend => crate::service::start_generic_aura_lookahead_node::<
			RuntimeApi,
			AuraId,
			Network,
		>(config, polkadot_config, collator_options, id, hwbench)
		.await
		.map(|r| r.0)
		.map_err(Into::into),

		Runtime::Seedling | Runtime::Shell =>
			crate::service::start_shell_node::<RuntimeApi, Network>(
				config,
				polkadot_config,
				collator_options,
				id,
				hwbench,
			)
			.await
			.map(|r| r.0)
			.map_err(Into::into),

		Runtime::ContractsRococo => crate::service::start_contracts_rococo_node::<Network>(
			config,
			polkadot_config,
			collator_options,
			id,
			hwbench,
		)
		.await
		.map(|r| r.0)
		.map_err(Into::into),

		Runtime::BridgeHub(bridge_hub_runtime_type) => match bridge_hub_runtime_type {
			chain_spec::bridge_hubs::BridgeHubRuntimeType::Polkadot =>
				crate::service::start_generic_aura_node::<RuntimeApi, AuraId, Network>(
					config,
					polkadot_config,
					collator_options,
					id,
					hwbench,
				)
				.await
				.map(|r| r.0),
			chain_spec::bridge_hubs::BridgeHubRuntimeType::Kusama =>
				crate::service::start_generic_aura_node::<RuntimeApi, AuraId, Network>(
					config,
					polkadot_config,
					collator_options,
					id,
					hwbench,
				)
				.await
				.map(|r| r.0),
			chain_spec::bridge_hubs::BridgeHubRuntimeType::Westend |
			chain_spec::bridge_hubs::BridgeHubRuntimeType::WestendLocal |
			chain_spec::bridge_hubs::BridgeHubRuntimeType::WestendDevelopment =>
				crate::service::start_generic_aura_lookahead_node::<RuntimeApi, AuraId, Network>(
					config,
					polkadot_config,
					collator_options,
					id,
					hwbench,
				)
				.await
				.map(|r| r.0),
			chain_spec::bridge_hubs::BridgeHubRuntimeType::Rococo |
			chain_spec::bridge_hubs::BridgeHubRuntimeType::RococoLocal |
			chain_spec::bridge_hubs::BridgeHubRuntimeType::RococoDevelopment =>
				crate::service::start_generic_aura_lookahead_node::<RuntimeApi, AuraId, Network>(
					config,
					polkadot_config,
					collator_options,
					id,
					hwbench,
				)
				.await
				.map(|r| r.0),
		}
		.map_err(Into::into),

		Runtime::Coretime(coretime_runtime_type) => match coretime_runtime_type {
			chain_spec::coretime::CoretimeRuntimeType::Rococo |
			chain_spec::coretime::CoretimeRuntimeType::RococoLocal |
			chain_spec::coretime::CoretimeRuntimeType::RococoDevelopment |
			chain_spec::coretime::CoretimeRuntimeType::WestendLocal |
			chain_spec::coretime::CoretimeRuntimeType::WestendDevelopment =>
				crate::service::start_generic_aura_lookahead_node::<RuntimeApi, AuraId, Network>(
					config,
					polkadot_config,
					collator_options,
					id,
					hwbench,
				)
				.await
				.map(|r| r.0),
		}
		.map_err(Into::into),

		Runtime::Penpal(_) | Runtime::Default =>
			crate::service::start_rococo_parachain_node::<Network>(
				config,
				polkadot_config,
				collator_options,
				id,
				hwbench,
			)
			.await
			.map(|r| r.0)
			.map_err(Into::into),

		Runtime::Glutton | Runtime::GluttonWestend =>
			crate::service::start_basic_lookahead_node::<RuntimeApi, AuraId, Network>(
				config,
				polkadot_config,
				collator_options,
				id,
				hwbench,
			)
			.await
			.map(|r| r.0)
			.map_err(Into::into),

		Runtime::People(people_runtime_type) => match people_runtime_type {
			chain_spec::people::PeopleRuntimeType::Rococo |
			chain_spec::people::PeopleRuntimeType::RococoLocal |
			chain_spec::people::PeopleRuntimeType::RococoDevelopment |
			chain_spec::people::PeopleRuntimeType::Westend |
			chain_spec::people::PeopleRuntimeType::WestendLocal |
			chain_spec::people::PeopleRuntimeType::WestendDevelopment =>
				crate::service::start_generic_aura_lookahead_node::<RuntimeApi, AuraId, Network>(
					config,
					polkadot_config,
					collator_options,
					id,
					hwbench,
				)
				.await
				.map(|r| r.0),
		}
		.map_err(Into::into),
	}
}

impl DefaultConfigurationValues for RelayChainCli {
	fn p2p_listen_port() -> u16 {
		30334
	}

	fn rpc_listen_port() -> u16 {
		9945
	}

	fn prometheus_listen_port() -> u16 {
		9616
	}
}

impl CliConfiguration<Self> for RelayChainCli {
	fn shared_params(&self) -> &SharedParams {
		self.base.base.shared_params()
	}

	fn import_params(&self) -> Option<&ImportParams> {
		self.base.base.import_params()
	}

	fn network_params(&self) -> Option<&NetworkParams> {
		self.base.base.network_params()
	}

	fn keystore_params(&self) -> Option<&KeystoreParams> {
		self.base.base.keystore_params()
	}

	fn base_path(&self) -> Result<Option<BasePath>> {
		Ok(self
			.shared_params()
			.base_path()?
			.or_else(|| self.base_path.clone().map(Into::into)))
	}

	fn rpc_addr(&self, default_listen_port: u16) -> Result<Option<SocketAddr>> {
		self.base.base.rpc_addr(default_listen_port)
	}

	fn prometheus_config(
		&self,
		default_listen_port: u16,
		chain_spec: &Box<dyn ChainSpec>,
	) -> Result<Option<PrometheusConfig>> {
		self.base.base.prometheus_config(default_listen_port, chain_spec)
	}

	fn init<F>(
		&self,
		_support_url: &String,
		_impl_version: &String,
		_logger_hook: F,
		_config: &sc_service::Configuration,
	) -> Result<()>
	where
		F: FnOnce(&mut sc_cli::LoggerBuilder, &sc_service::Configuration),
	{
		unreachable!("PolkadotCli is never initialized; qed");
	}

	fn chain_id(&self, is_dev: bool) -> Result<String> {
		let chain_id = self.base.base.chain_id(is_dev)?;

		Ok(if chain_id.is_empty() { self.chain_id.clone().unwrap_or_default() } else { chain_id })
	}

	fn role(&self, is_dev: bool) -> Result<sc_service::Role> {
		self.base.base.role(is_dev)
	}

	fn transaction_pool(&self, is_dev: bool) -> Result<sc_service::config::TransactionPoolOptions> {
		self.base.base.transaction_pool(is_dev)
	}

	fn trie_cache_maximum_size(&self) -> Result<Option<usize>> {
		self.base.base.trie_cache_maximum_size()
	}

	fn rpc_methods(&self) -> Result<sc_service::config::RpcMethods> {
		self.base.base.rpc_methods()
	}

	fn rpc_max_connections(&self) -> Result<u32> {
		self.base.base.rpc_max_connections()
	}

	fn rpc_cors(&self, is_dev: bool) -> Result<Option<Vec<String>>> {
		self.base.base.rpc_cors(is_dev)
	}

	fn default_heap_pages(&self) -> Result<Option<u64>> {
		self.base.base.default_heap_pages()
	}

	fn force_authoring(&self) -> Result<bool> {
		self.base.base.force_authoring()
	}

	fn disable_grandpa(&self) -> Result<bool> {
		self.base.base.disable_grandpa()
	}

	fn max_runtime_instances(&self) -> Result<Option<usize>> {
		self.base.base.max_runtime_instances()
	}

	fn announce_block(&self) -> Result<bool> {
		self.base.base.announce_block()
	}

	fn telemetry_endpoints(
		&self,
		chain_spec: &Box<dyn ChainSpec>,
	) -> Result<Option<sc_telemetry::TelemetryEndpoints>> {
		self.base.base.telemetry_endpoints(chain_spec)
	}

	fn node_name(&self) -> Result<String> {
		self.base.base.node_name()
	}
}

#[cfg(test)]
mod tests {
	use crate::{
		chain_spec::{get_account_id_from_seed, get_from_seed},
		command::{Runtime, RuntimeResolver},
	};
	use sc_chain_spec::{ChainSpec, ChainSpecExtension, ChainSpecGroup, ChainType, Extension};
	use serde::{Deserialize, Serialize};
	use sp_core::sr25519;
	use std::path::PathBuf;
	use tempfile::TempDir;

	#[derive(
		Debug, Clone, PartialEq, Serialize, Deserialize, ChainSpecGroup, ChainSpecExtension, Default,
	)]
	#[serde(deny_unknown_fields)]
	pub struct Extensions1 {
		pub attribute1: String,
		pub attribute2: u32,
	}

	#[derive(
		Debug, Clone, PartialEq, Serialize, Deserialize, ChainSpecGroup, ChainSpecExtension, Default,
	)]
	#[serde(deny_unknown_fields)]
	pub struct Extensions2 {
		pub attribute_x: String,
		pub attribute_y: String,
		pub attribute_z: u32,
	}

	fn store_configuration(dir: &TempDir, spec: Box<dyn ChainSpec>) -> PathBuf {
		let raw_output = true;
		let json = sc_service::chain_ops::build_spec(&*spec, raw_output)
			.expect("Failed to build json string");
		let mut cfg_file_path = dir.path().to_path_buf();
		cfg_file_path.push(spec.id());
		cfg_file_path.set_extension("json");
		std::fs::write(&cfg_file_path, json).expect("Failed to write to json file");
		cfg_file_path
	}

	pub type DummyChainSpec<E> = sc_service::GenericChainSpec<(), E>;

	pub fn create_default_with_extensions<E: Extension>(
		id: &str,
		extension: E,
	) -> DummyChainSpec<E> {
		DummyChainSpec::builder(
			rococo_parachain_runtime::WASM_BINARY
				.expect("WASM binary was not built, please build it!"),
			extension,
		)
		.with_name("Dummy local testnet")
		.with_id(id)
		.with_chain_type(ChainType::Local)
		.with_genesis_config_patch(crate::chain_spec::rococo_parachain::testnet_genesis(
			get_account_id_from_seed::<sr25519::Public>("Alice"),
			vec![
				get_from_seed::<rococo_parachain_runtime::AuraId>("Alice"),
				get_from_seed::<rococo_parachain_runtime::AuraId>("Bob"),
			],
			vec![get_account_id_from_seed::<sr25519::Public>("Alice")],
			1000.into(),
		))
		.build()
	}

	#[test]
	fn test_resolve_runtime_for_different_configuration_files() {
		let temp_dir = tempfile::tempdir().expect("Failed to access tempdir");

		let path = store_configuration(
			&temp_dir,
			Box::new(create_default_with_extensions("shell-1", Extensions1::default())),
		);
		assert_eq!(Runtime::Shell, path.runtime().unwrap());

		let path = store_configuration(
			&temp_dir,
			Box::new(create_default_with_extensions("shell-2", Extensions2::default())),
		);
		assert_eq!(Runtime::Shell, path.runtime().unwrap());

		let path = store_configuration(
			&temp_dir,
			Box::new(create_default_with_extensions("seedling", Extensions2::default())),
		);
		assert_eq!(Runtime::Seedling, path.runtime().unwrap());

		let path = store_configuration(
			&temp_dir,
			Box::new(crate::chain_spec::rococo_parachain::rococo_parachain_local_config()),
		);
		assert_eq!(Runtime::Default, path.runtime().unwrap());

		let path = store_configuration(
			&temp_dir,
			Box::new(crate::chain_spec::contracts::contracts_rococo_local_config()),
		);
		assert_eq!(Runtime::ContractsRococo, path.runtime().unwrap());
	}
}<|MERGE_RESOLUTION|>--- conflicted
+++ resolved
@@ -695,83 +695,9 @@
 							id,
 							hwbench,
 						)
-<<<<<<< HEAD
 						.await,
 					sc_network::config::NetworkBackendType::Litep2p =>
 						start_node::<sc_network::Litep2pNetworkBackend>(
-=======
-						.await
-						.map(|r| r.0)
-						.map_err(Into::into),
-
-					ContractsRococo => crate::service::start_contracts_rococo_node(
-						config,
-						polkadot_config,
-						collator_options,
-						id,
-						hwbench,
-					)
-					.await
-					.map(|r| r.0)
-					.map_err(Into::into),
-
-					BridgeHub(bridge_hub_runtime_type) => match bridge_hub_runtime_type {
-						chain_spec::bridge_hubs::BridgeHubRuntimeType::Polkadot |
-						chain_spec::bridge_hubs::BridgeHubRuntimeType::PolkadotLocal =>
-							crate::service::start_generic_aura_node::<
-								RuntimeApi,
-								AuraId,
-							>(config, polkadot_config, collator_options, id, hwbench)
-								.await
-								.map(|r| r.0),
-						chain_spec::bridge_hubs::BridgeHubRuntimeType::Kusama |
-						chain_spec::bridge_hubs::BridgeHubRuntimeType::KusamaLocal =>
-							crate::service::start_generic_aura_node::<
-								RuntimeApi,
-								AuraId,
-							>(config, polkadot_config, collator_options, id, hwbench)
-							.await
-							.map(|r| r.0),
-						chain_spec::bridge_hubs::BridgeHubRuntimeType::Westend |
-						chain_spec::bridge_hubs::BridgeHubRuntimeType::WestendLocal |
-						chain_spec::bridge_hubs::BridgeHubRuntimeType::WestendDevelopment =>
-							crate::service::start_generic_aura_lookahead_node::<
-								RuntimeApi,
-								AuraId,
-							>(config, polkadot_config, collator_options, id, hwbench)
-							.await
-							.map(|r| r.0),
-						chain_spec::bridge_hubs::BridgeHubRuntimeType::Rococo |
-						chain_spec::bridge_hubs::BridgeHubRuntimeType::RococoLocal |
-						chain_spec::bridge_hubs::BridgeHubRuntimeType::RococoDevelopment =>
-							crate::service::start_generic_aura_lookahead_node::<
-								RuntimeApi,
-								AuraId,
-							>(config, polkadot_config, collator_options, id, hwbench)
-							.await
-							.map(|r| r.0),
-					}
-					.map_err(Into::into),
-
-					Coretime(coretime_runtime_type) => match coretime_runtime_type {
-						chain_spec::coretime::CoretimeRuntimeType::Rococo |
-						chain_spec::coretime::CoretimeRuntimeType::RococoLocal |
-						chain_spec::coretime::CoretimeRuntimeType::RococoDevelopment |
-						chain_spec::coretime::CoretimeRuntimeType::Westend |
-						chain_spec::coretime::CoretimeRuntimeType::WestendLocal |
-						chain_spec::coretime::CoretimeRuntimeType::WestendDevelopment =>
-							crate::service::start_generic_aura_lookahead_node::<
-								RuntimeApi,
-								AuraId,
-							>(config, polkadot_config, collator_options, id, hwbench)
-							.await
-							.map(|r| r.0),
-					}
-					.map_err(Into::into),
-
-					Penpal(_) | Default =>
-						crate::service::start_rococo_parachain_node(
->>>>>>> 81d447a8
 							config,
 							polkadot_config,
 							collator_options,
@@ -865,7 +791,8 @@
 		.map_err(Into::into),
 
 		Runtime::BridgeHub(bridge_hub_runtime_type) => match bridge_hub_runtime_type {
-			chain_spec::bridge_hubs::BridgeHubRuntimeType::Polkadot =>
+			chain_spec::bridge_hubs::BridgeHubRuntimeType::Polkadot |
+			chain_spec::bridge_hubs::BridgeHubRuntimeType::PolkadotLocal =>
 				crate::service::start_generic_aura_node::<RuntimeApi, AuraId, Network>(
 					config,
 					polkadot_config,
@@ -875,7 +802,8 @@
 				)
 				.await
 				.map(|r| r.0),
-			chain_spec::bridge_hubs::BridgeHubRuntimeType::Kusama =>
+			chain_spec::bridge_hubs::BridgeHubRuntimeType::Kusama |
+			chain_spec::bridge_hubs::BridgeHubRuntimeType::KusamaLocal =>
 				crate::service::start_generic_aura_node::<RuntimeApi, AuraId, Network>(
 					config,
 					polkadot_config,
@@ -916,6 +844,7 @@
 			chain_spec::coretime::CoretimeRuntimeType::Rococo |
 			chain_spec::coretime::CoretimeRuntimeType::RococoLocal |
 			chain_spec::coretime::CoretimeRuntimeType::RococoDevelopment |
+			chain_spec::coretime::CoretimeRuntimeType::Westend |
 			chain_spec::coretime::CoretimeRuntimeType::WestendLocal |
 			chain_spec::coretime::CoretimeRuntimeType::WestendDevelopment =>
 				crate::service::start_generic_aura_lookahead_node::<RuntimeApi, AuraId, Network>(

--- conflicted
+++ resolved
@@ -24,6 +24,7 @@
 log = { workspace = true, default-features = true }
 serde = { features = ["derive"], workspace = true, default-features = true }
 serde_json = { workspace = true, default-features = true }
+tokio = { version = "1.32.0", features = ["macros", "parking_lot", "time"] }
 
 # Local
 rococo-parachain-runtime = { path = "../parachains/runtimes/testing/rococo-parachain" }
@@ -111,11 +112,6 @@
 cumulus-primitives-aura = { path = "../primitives/aura" }
 cumulus-primitives-core = { path = "../primitives/core" }
 cumulus-relay-chain-interface = { path = "../client/relay-chain-interface" }
-<<<<<<< HEAD
-color-print = "0.3.4"
-tokio = { version = "1.32.0", features = ["macros", "parking_lot", "time"] }
-=======
->>>>>>> 4389aafb
 
 [build-dependencies]
 substrate-build-script-utils = { path = "../../substrate/utils/build-script-utils" }

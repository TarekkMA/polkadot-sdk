--- conflicted
+++ resolved
@@ -38,15 +38,8 @@
 use frame_system::limits;
 use scale_info::TypeInfo;
 use sp_runtime::{
-<<<<<<< HEAD
-	impl_tx_ext_default,
-	traits::{Dispatchable, TransactionExtensionBase},
-	transaction_validity::TransactionValidityError,
-	Perbill,
-=======
 	impl_tx_ext_default, traits::Dispatchable, transaction_validity::TransactionValidityError,
 	Perbill, StateVersion,
->>>>>>> b4732add
 };
 
 // This chain reuses most of Polkadot primitives.
@@ -101,25 +94,6 @@
 #[derive(Encode, Decode, Debug, PartialEq, Eq, Clone, TypeInfo)]
 pub struct TransactionExtension(TransactionExtensionSchema);
 
-<<<<<<< HEAD
-impl TransactionExtensionBase for TransactionExtension {
-	const IDENTIFIER: &'static str = "Not needed.";
-	type Implicit = <TransactionExtensionSchema as TransactionExtensionBase>::Implicit;
-
-	fn implicit(&self) -> Result<Self::Implicit, TransactionValidityError> {
-		<TransactionExtensionSchema as TransactionExtensionBase>::implicit(&self.0)
-	}
-}
-
-impl<C, Context> sp_runtime::traits::TransactionExtension<C, Context> for TransactionExtension
-where
-	C: Dispatchable,
-{
-	type Pre = ();
-	type Val = ();
-
-	impl_tx_ext_default!(C; Context; validate prepare);
-=======
 impl<C> sp_runtime::traits::TransactionExtension<C> for TransactionExtension
 where
 	C: Dispatchable,
@@ -137,7 +111,6 @@
 	type Val = ();
 
 	impl_tx_ext_default!(C; weight validate prepare);
->>>>>>> b4732add
 }
 
 impl TransactionExtension {

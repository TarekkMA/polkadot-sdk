--- conflicted
+++ resolved
@@ -212,16 +212,7 @@
 	pub const FellowsBodyId: BodyId = BodyId::Technical;
 }
 
-<<<<<<< HEAD
-#[cfg(feature = "runtime-benchmarks")]
-parameter_types! {
-	pub ReachableDest: Option<Location> = Some(Parachain(ASSET_HUB_ID).into());
-}
-
 /// Type to convert an `Origin` type value into a `Location` value which represents an interior
-=======
-/// Type to convert an `Origin` type value into a `MultiLocation` value which represents an interior
->>>>>>> 689b9d91
 /// location of this chain.
 pub type LocalOriginToLocation = (
 	// And a usual Signed origin to be used in XCM as a corresponding AccountId32

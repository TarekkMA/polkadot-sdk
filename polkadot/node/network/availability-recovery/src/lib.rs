// Copyright (C) Parity Technologies (UK) Ltd.
// This file is part of Polkadot.

// Polkadot is free software: you can redistribute it and/or modify
// it under the terms of the GNU General Public License as published by
// the Free Software Foundation, either version 3 of the License, or
// (at your option) any later version.

// Polkadot is distributed in the hope that it will be useful,
// but WITHOUT ANY WARRANTY; without even the implied warranty of
// MERCHANTABILITY or FITNESS FOR A PARTICULAR PURPOSE.  See the
// GNU General Public License for more details.

// You should have received a copy of the GNU General Public License
// along with Polkadot.  If not, see <http://www.gnu.org/licenses/>.

//! Availability Recovery Subsystem of Polkadot.

#![warn(missing_docs)]

use std::{
	collections::{BTreeMap, VecDeque},
	iter::Iterator,
	num::NonZeroUsize,
	pin::Pin,
};

use futures::{
	channel::oneshot,
	future::{Future, FutureExt, RemoteHandle},
	pin_mut,
	prelude::*,
	sink::SinkExt,
	stream::{FuturesUnordered, StreamExt},
	task::{Context, Poll},
};
use schnellru::{ByLength, LruMap};
use task::{
	FetchChunks, FetchChunksParams, FetchFull, FetchFullParams, FetchSystematicChunks,
	FetchSystematicChunksParams,
};

use polkadot_erasure_coding::{
	branches, obtain_chunks_v1, recovery_threshold, systematic_recovery_threshold,
	Error as ErasureEncodingError,
};
use task::{RecoveryParams, RecoveryStrategy, RecoveryTask};

use error::{log_error, Error, FatalError, Result};
use polkadot_node_network_protocol::{
	request_response::{v1 as request_v1, IncomingRequestReceiver},
	UnifiedReputationChange as Rep,
};
use polkadot_node_primitives::{AvailableData, ErasureChunk};
use polkadot_node_subsystem::{
	errors::RecoveryError,
	jaeger,
	messages::{AvailabilityRecoveryMessage, AvailabilityStoreMessage},
	overseer, ActiveLeavesUpdate, FromOrchestra, OverseerSignal, SpawnedSubsystem,
	SubsystemContext, SubsystemError,
};
use polkadot_node_subsystem_util::{
	availability_chunks::ChunkIndexCacheRegistry, get_block_number, request_session_info,
	runtime::request_node_features,
};
use polkadot_primitives::{
	BlockNumber, CandidateHash, CandidateReceipt, ChunkIndex, GroupIndex, Hash, SessionIndex,
	SessionInfo, ValidatorIndex,
};

mod error;
mod futures_undead;
mod metrics;
mod task;
pub use metrics::Metrics;

#[cfg(test)]
mod tests;

type RecoveryResult = std::result::Result<AvailableData, RecoveryError>;

const LOG_TARGET: &str = "parachain::availability-recovery";

// Size of the LRU cache where we keep recovered data.
const LRU_SIZE: u32 = 16;

const COST_INVALID_REQUEST: Rep = Rep::CostMajor("Peer sent unparsable request");

/// PoV size limit in bytes for which prefer fetching from backers.
const SMALL_POV_LIMIT: usize = 128 * 1024;

#[derive(Clone, PartialEq)]
/// The strategy we use to recover the PoV.
pub enum RecoveryStrategyKind {
	/// We always try the backing group first, then fallback to validator chunks.
	BackersFirstAlways,
	/// We try the backing group first if PoV size is lower than specified, then fallback to
	/// validator chunks.
	BackersFirstIfSizeLower(usize),
	/// We try the backing group first if PoV size is lower than specified, then fallback to
	/// systematic chunks.
	BackersFirstIfSizeLowerThenSystematicChunks(usize),
	/// We always recover using validator chunks.
	ChunksAlways,
	/// First try the backing group. Then systematic chunks.
	BackersThenSystematicChunks,
	/// Always recover using systematic chunks, fall back to regular chunks.
	SystematicChunks,
}

/// The Availability Recovery Subsystem.
pub struct AvailabilityRecoverySubsystem {
	/// PoV recovery strategy to use.
	recovery_strategy_kind: RecoveryStrategyKind,
	// If this is true, do not request data from the availability store.
	/// This is the useful for nodes where the
	/// availability-store subsystem is not expected to run,
	/// such as collators.
	bypass_availability_store: bool,
	/// Receiver for available data requests.
	req_receiver: IncomingRequestReceiver<request_v1::AvailableDataFetchingRequest>,
	/// Metrics for this subsystem.
	metrics: Metrics,
	/// The type of check to perform after available data was recovered.
	post_recovery_check: PostRecoveryCheck,
}

#[derive(Clone, PartialEq, Debug)]
/// The type of check to perform after available data was recovered.
pub enum PostRecoveryCheck {
	/// Reencode the data and check erasure root. For validators.
	Reencode,
	/// Only check the pov hash. For collators only.
	PovHash,
}

/// Expensive erasure coding computations that we want to run on a blocking thread.
pub enum ErasureTask {
	/// Reconstructs `AvailableData` from chunks given `n_validators`.
	Reconstruct(
		usize,
		BTreeMap<ChunkIndex, ErasureChunk>,
		oneshot::Sender<std::result::Result<AvailableData, ErasureEncodingError>>,
	),
	/// Re-encode `AvailableData` into erasure chunks in order to verify the provided root hash of
	/// the Merkle tree.
	Reencode(usize, Hash, AvailableData, oneshot::Sender<Option<AvailableData>>),
}

/// Re-encode the data into erasure chunks in order to verify
/// the root hash of the provided Merkle tree, which is built
/// on-top of the encoded chunks.
///
/// This (expensive) check is necessary, as otherwise we can't be sure that some chunks won't have
/// been tampered with by the backers, which would result in some validators considering the data
/// valid and some invalid as having fetched different set of chunks. The checking of the Merkle
/// proof for individual chunks only gives us guarantees, that we have fetched a chunk belonging to
/// a set the backers have committed to.
///
/// NOTE: It is fine to do this check with already decoded data, because if the decoding failed for
/// some validators, we can be sure that chunks have been tampered with (by the backers) or the
/// data was invalid to begin with. In the former case, validators fetching valid chunks will see
/// invalid data as well, because the root won't match. In the latter case the situation is the
/// same for anyone anyways.
fn reconstructed_data_matches_root(
	n_validators: usize,
	expected_root: &Hash,
	data: &AvailableData,
	metrics: &Metrics,
) -> bool {
	let _timer = metrics.time_reencode_chunks();

	let chunks = match obtain_chunks_v1(n_validators, data) {
		Ok(chunks) => chunks,
		Err(e) => {
			gum::debug!(
				target: LOG_TARGET,
				err = ?e,
				"Failed to obtain chunks",
			);
			return false
		},
	};

	let branches = branches(&chunks);

	branches.root() == *expected_root
}

/// Accumulate all awaiting sides for some particular `AvailableData`.
struct RecoveryHandle {
	candidate_hash: CandidateHash,
	remote: RemoteHandle<RecoveryResult>,
	awaiting: Vec<oneshot::Sender<RecoveryResult>>,
}

impl Future for RecoveryHandle {
	type Output = Option<(CandidateHash, RecoveryResult)>;

	fn poll(mut self: Pin<&mut Self>, cx: &mut Context<'_>) -> Poll<Self::Output> {
		let mut indices_to_remove = Vec::new();
		for (i, awaiting) in self.awaiting.iter_mut().enumerate().rev() {
			if let Poll::Ready(()) = awaiting.poll_canceled(cx) {
				indices_to_remove.push(i);
			}
		}

		// these are reverse order, so remove is fine.
		for index in indices_to_remove {
			gum::debug!(
				target: LOG_TARGET,
				candidate_hash = ?self.candidate_hash,
				"Receiver for available data dropped.",
			);

			self.awaiting.swap_remove(index);
		}

		if self.awaiting.is_empty() {
			gum::debug!(
				target: LOG_TARGET,
				candidate_hash = ?self.candidate_hash,
				"All receivers for available data dropped.",
			);

			return Poll::Ready(None)
		}

		let remote = &mut self.remote;
		futures::pin_mut!(remote);
		let result = futures::ready!(remote.poll(cx));

		for awaiting in self.awaiting.drain(..) {
			let _ = awaiting.send(result.clone());
		}

		Poll::Ready(Some((self.candidate_hash, result)))
	}
}

/// Cached result of an availability recovery operation.
#[derive(Debug, Clone)]
enum CachedRecovery {
	/// Availability was successfully retrieved before.
	Valid(AvailableData),
	/// Availability was successfully retrieved before, but was found to be invalid.
	Invalid,
}

impl CachedRecovery {
	/// Convert back to	`Result` to deliver responses.
	fn into_result(self) -> RecoveryResult {
		match self {
			Self::Valid(d) => Ok(d),
			Self::Invalid => Err(RecoveryError::Invalid),
		}
	}
}

impl TryFrom<RecoveryResult> for CachedRecovery {
	type Error = ();
	fn try_from(o: RecoveryResult) -> std::result::Result<CachedRecovery, Self::Error> {
		match o {
			Ok(d) => Ok(Self::Valid(d)),
			Err(RecoveryError::Invalid) => Ok(Self::Invalid),
			// We don't want to cache unavailable state, as that state might change, so if
			// requested again we want to try again!
			Err(RecoveryError::Unavailable) => Err(()),
			Err(RecoveryError::ChannelClosed) => Err(()),
		}
	}
}

struct State {
	/// Each recovery task is implemented as its own async task,
	/// and these handles are for communicating with them.
	ongoing_recoveries: FuturesUnordered<RecoveryHandle>,

	/// A recent block hash for which state should be available.
	live_block: (BlockNumber, Hash),

	/// An LRU cache of recently recovered data.
	availability_lru: LruMap<CandidateHash, CachedRecovery>,

	/// Cache of the chunk indices shuffle based on the relay parent block.
	chunk_indices: ChunkIndexCacheRegistry,
}

impl Default for State {
	fn default() -> Self {
		Self {
			ongoing_recoveries: FuturesUnordered::new(),
			live_block: (0, Hash::default()),
			availability_lru: LruMap::new(ByLength::new(LRU_SIZE)),
			chunk_indices: ChunkIndexCacheRegistry::new(LRU_SIZE),
		}
	}
}

#[overseer::subsystem(AvailabilityRecovery, error=SubsystemError, prefix=self::overseer)]
impl<Context> AvailabilityRecoverySubsystem {
	fn start(self, ctx: Context) -> SpawnedSubsystem {
		let future = self
			.run(ctx)
			.map_err(|e| SubsystemError::with_origin("availability-recovery", e))
			.boxed();
		SpawnedSubsystem { name: "availability-recovery-subsystem", future }
	}
}

/// Handles a signal from the overseer.
/// Returns true if subsystem receives a deadly signal.
async fn handle_signal(state: &mut State, signal: OverseerSignal) -> bool {
	match signal {
		OverseerSignal::Conclude => true,
		OverseerSignal::ActiveLeaves(ActiveLeavesUpdate { activated, .. }) => {
			// if activated is non-empty, set state.live_block to the highest block in `activated`
			if let Some(activated) = activated {
				if activated.number > state.live_block.0 {
					state.live_block = (activated.number, activated.hash)
				}
			}

			false
		},
		OverseerSignal::BlockFinalized(_, _) => false,
	}
}

/// Machinery around launching recovery tasks into the background.
#[overseer::contextbounds(AvailabilityRecovery, prefix = self::overseer)]
async fn launch_recovery_task<Context>(
	state: &mut State,
	ctx: &mut Context,
	session_info: SessionInfo,
	receipt: CandidateReceipt,
	response_sender: oneshot::Sender<RecoveryResult>,
	metrics: &Metrics,
	recovery_strategies: VecDeque<Box<dyn RecoveryStrategy<<Context as SubsystemContext>::Sender>>>,
	bypass_availability_store: bool,
	post_recovery_check: PostRecoveryCheck,
) -> Result<()> {
	let candidate_hash = receipt.hash();
	let params = RecoveryParams {
		validator_authority_keys: session_info.discovery_keys.clone(),
		n_validators: session_info.validators.len(),
		threshold: recovery_threshold(session_info.validators.len())?,
		candidate_hash,
		erasure_root: receipt.descriptor.erasure_root,
		metrics: metrics.clone(),
		bypass_availability_store,
		post_recovery_check,
		pov_hash: receipt.descriptor.pov_hash,
	};

	let recovery_task = RecoveryTask::new(ctx.sender().clone(), params, recovery_strategies);

	let (remote, remote_handle) = recovery_task.run().remote_handle();

	state.ongoing_recoveries.push(RecoveryHandle {
		candidate_hash,
		remote: remote_handle,
		awaiting: vec![response_sender],
	});

	ctx.spawn("recovery-task", Box::pin(remote))
		.map_err(|err| Error::SpawnTask(err))
}

/// Handles an availability recovery request.
#[overseer::contextbounds(AvailabilityRecovery, prefix = self::overseer)]
async fn handle_recover<Context>(
	state: &mut State,
	ctx: &mut Context,
	receipt: CandidateReceipt,
	session_index: SessionIndex,
	backing_group: Option<GroupIndex>,
	response_sender: oneshot::Sender<RecoveryResult>,
	metrics: &Metrics,
	erasure_task_tx: futures::channel::mpsc::Sender<ErasureTask>,
	recovery_strategy_kind: RecoveryStrategyKind,
	bypass_availability_store: bool,
	post_recovery_check: PostRecoveryCheck,
	maybe_block_number: Option<BlockNumber>,
) -> Result<()> {
	let candidate_hash = receipt.hash();

	let span = jaeger::Span::new(candidate_hash, "availbility-recovery")
		.with_stage(jaeger::Stage::AvailabilityRecovery);

	if let Some(result) =
		state.availability_lru.get(&candidate_hash).cloned().map(|v| v.into_result())
	{
		return response_sender.send(result).map_err(|_| Error::CanceledResponseSender)
	}

	if let Some(i) =
		state.ongoing_recoveries.iter_mut().find(|i| i.candidate_hash == candidate_hash)
	{
		i.awaiting.push(response_sender);
		return Ok(())
	}

	let _span = span.child("not-cached");
	let session_info = request_session_info(state.live_block.1, session_index, ctx.sender())
		.await
		.await??;

	let _span = span.child("session-info-ctx-received");
	match session_info {
		Some(session_info) => {
			let block_number = if let Some(block_number) = maybe_block_number {
				block_number
			} else {
				get_block_number::<_, Error>(ctx.sender(), receipt.descriptor.relay_parent)
					.await?
					.ok_or(Error::BlockNumberNotFound)?
			};

			let chunk_indices = if let Some(chunk_indices) = state
				.chunk_indices
				.query_cache_for_para(block_number, session_index, receipt.descriptor.para_id)
			{
				chunk_indices
			} else {
				let maybe_node_features = request_node_features(
					receipt.descriptor.relay_parent,
					session_index,
					ctx.sender(),
				)
				.await
				.map_err(Error::RequestNodeFeatures)?;

				state.chunk_indices.populate_for_para(
					maybe_node_features,
					session_info.random_seed,
					session_info.validators.len(),
					block_number,
					session_index,
					receipt.descriptor.para_id,
				)
			};

			let chunk_indices: VecDeque<_> = chunk_indices
				.iter()
				.enumerate()
				.map(|(v_index, c_index)| {
					(
						*c_index,
						ValidatorIndex(
							u32::try_from(v_index).expect("validator count should not exceed u32"),
						),
					)
				})
				.collect();

			let mut backer_group = None;
			let mut recovery_strategies: VecDeque<
				Box<dyn RecoveryStrategy<<Context as SubsystemContext>::Sender>>,
			> = VecDeque::with_capacity(2);

			if let Some(backing_group) = backing_group {
				if let Some(backing_validators) = session_info.validator_groups.get(backing_group) {
					let mut small_pov_size = true;

					match recovery_strategy_kind {
						RecoveryStrategyKind::BackersFirstIfSizeLower(small_pov_limit) |
						RecoveryStrategyKind::BackersFirstIfSizeLowerThenSystematicChunks(
							small_pov_limit,
						) => {
							// Get our own chunk size to get an estimate of the PoV size.
							let chunk_size: Result<Option<usize>> =
								query_chunk_size(ctx, candidate_hash).await;
							if let Ok(Some(chunk_size)) = chunk_size {
								let pov_size_estimate =
									chunk_size.saturating_mul(session_info.validators.len()) / 3;
								small_pov_size = pov_size_estimate < small_pov_limit;

								if small_pov_size {
									gum::trace!(
										target: LOG_TARGET,
										?candidate_hash,
										pov_size_estimate,
										small_pov_limit,
										"Prefer fetch from backing group",
									);
								}
							} else {
								// we have a POV limit but were not able to query the chunk size, so
								// don't use the backing group.
								small_pov_size = false;
							}
						},
						_ => {},
					};

					match (&recovery_strategy_kind, small_pov_size) {
						(RecoveryStrategyKind::BackersFirstAlways, _) |
						(RecoveryStrategyKind::BackersFirstIfSizeLower(_), true) |
						(
							RecoveryStrategyKind::BackersFirstIfSizeLowerThenSystematicChunks(_),
							true,
						) |
						(RecoveryStrategyKind::BackersThenSystematicChunks, _) => recovery_strategies.push_back(
							Box::new(FetchFull::new(FetchFullParams {
								validators: backing_validators.to_vec(),
								erasure_task_tx: erasure_task_tx.clone(),
							})),
						),
						_ => {},
					};

					backer_group = Some(backing_validators);
				}
			}

			if matches!(
				recovery_strategy_kind,
				RecoveryStrategyKind::BackersThenSystematicChunks |
					RecoveryStrategyKind::SystematicChunks |
					RecoveryStrategyKind::BackersFirstIfSizeLowerThenSystematicChunks(_)
			) {
				let systematic_threshold =
					systematic_recovery_threshold(session_info.validators.len())?;

				// Only get the validators according to the threshold.
				let validators = chunk_indices
					.clone()
					.into_iter()
					.filter(|(c_index, _)| {
						usize::try_from(c_index.0)
							.expect("usize is at least u32 bytes on all modern targets.") <
							systematic_threshold
					})
					.collect();

				recovery_strategies.push_back(Box::new(FetchSystematicChunks::new(
					FetchSystematicChunksParams {
						validators,
						backers: backer_group.map(|v| v.to_vec()).unwrap_or_else(|| vec![]),
						erasure_task_tx: erasure_task_tx.clone(),
					},
				)));
			}

			recovery_strategies.push_back(Box::new(FetchChunks::new(FetchChunksParams {
				validators: chunk_indices.clone(),
				erasure_task_tx,
			})));

			launch_recovery_task(
				state,
				ctx,
				session_info,
				receipt,
				response_sender,
				metrics,
				recovery_strategies,
				bypass_availability_store,
				post_recovery_check,
			)
			.await
		},
		None => {
			response_sender
				.send(Err(RecoveryError::Unavailable))
				.map_err(|_| Error::CanceledResponseSender)?;

			Err(Error::SessionInfoUnavailable(state.live_block.1))
		},
	}
}

/// Queries the full `AvailableData` from av-store.
#[overseer::contextbounds(AvailabilityRecovery, prefix = self::overseer)]
async fn query_full_data<Context>(
	ctx: &mut Context,
	candidate_hash: CandidateHash,
) -> Result<Option<AvailableData>> {
	let (tx, rx) = oneshot::channel();
	ctx.send_message(AvailabilityStoreMessage::QueryAvailableData(candidate_hash, tx))
		.await;

	rx.await.map_err(Error::CanceledQueryFullData)
}

/// Queries a chunk from av-store.
#[overseer::contextbounds(AvailabilityRecovery, prefix = self::overseer)]
async fn query_chunk_size<Context>(
	ctx: &mut Context,
	candidate_hash: CandidateHash,
) -> Result<Option<usize>> {
	let (tx, rx) = oneshot::channel();
	ctx.send_message(AvailabilityStoreMessage::QueryChunkSize(candidate_hash, tx))
		.await;

	rx.await.map_err(Error::CanceledQueryFullData)
}

#[overseer::contextbounds(AvailabilityRecovery, prefix = self::overseer)]
impl AvailabilityRecoverySubsystem {
	/// Create a new instance of `AvailabilityRecoverySubsystem` suitable for collator nodes,
	/// which never requests the `AvailabilityStoreSubsystem` subsystem and only checks the POV hash
	/// instead of reencoding the available data.
	pub fn for_collator(
		req_receiver: IncomingRequestReceiver<request_v1::AvailableDataFetchingRequest>,
		metrics: Metrics,
	) -> Self {
		Self {
			recovery_strategy_kind: RecoveryStrategyKind::BackersFirstIfSizeLower(SMALL_POV_LIMIT),
			bypass_availability_store: true,
			post_recovery_check: PostRecoveryCheck::PovHash,
			req_receiver,
			metrics,
		}
	}

	/// Create a new instance of `AvailabilityRecoverySubsystem` which starts with a fast path to
	/// request data from backers.
	pub fn with_fast_path(
		req_receiver: IncomingRequestReceiver<request_v1::AvailableDataFetchingRequest>,
		metrics: Metrics,
	) -> Self {
		Self {
			recovery_strategy_kind: RecoveryStrategyKind::BackersFirstAlways,
			bypass_availability_store: false,
			post_recovery_check: PostRecoveryCheck::Reencode,
			req_receiver,
			metrics,
		}
	}

	/// Create a new instance of `AvailabilityRecoverySubsystem` which requests only chunks
	pub fn with_chunks_only(
		req_receiver: IncomingRequestReceiver<request_v1::AvailableDataFetchingRequest>,
		metrics: Metrics,
	) -> Self {
		Self {
			recovery_strategy_kind: RecoveryStrategyKind::ChunksAlways,
			bypass_availability_store: false,
			post_recovery_check: PostRecoveryCheck::Reencode,
			req_receiver,
			metrics,
		}
	}

	/// Create a new instance of `AvailabilityRecoverySubsystem` which requests chunks if PoV is
	/// above a threshold.
	pub fn with_chunks_if_pov_large(
		req_receiver: IncomingRequestReceiver<request_v1::AvailableDataFetchingRequest>,
		metrics: Metrics,
	) -> Self {
		Self {
			recovery_strategy_kind: RecoveryStrategyKind::BackersFirstIfSizeLower(SMALL_POV_LIMIT),
			bypass_availability_store: false,
			post_recovery_check: PostRecoveryCheck::Reencode,
			req_receiver,
			metrics,
		}
	}

<<<<<<< HEAD
	/// Create a new instance of `AvailabilityRecoverySubsystem` which requests systematic chunks if
	/// PoV is above a threshold.
	pub fn with_systematic_chunks_if_pov_large(
		req_receiver: IncomingRequestReceiver<request_v1::AvailableDataFetchingRequest>,
		metrics: Metrics,
	) -> Self {
		Self {
			recovery_strategy_kind:
				RecoveryStrategyKind::BackersFirstIfSizeLowerThenSystematicChunks(SMALL_POV_LIMIT),
			bypass_availability_store: false,
			post_recovery_check: PostRecoveryCheck::Reencode,
			req_receiver,
			metrics,
		}
	}

	/// Create a new instance of `AvailabilityRecoverySubsystem` which first requests full data
	/// from backers, with a fallback to recover from systematic chunks.
	pub fn with_fast_path_then_systematic_chunks(
		req_receiver: IncomingRequestReceiver<request_v1::AvailableDataFetchingRequest>,
		metrics: Metrics,
	) -> Self {
		Self {
			recovery_strategy_kind: RecoveryStrategyKind::BackersThenSystematicChunks,
			bypass_availability_store: false,
			post_recovery_check: PostRecoveryCheck::Reencode,
			req_receiver,
			metrics,
		}
	}

	/// Create a new instance of `AvailabilityRecoverySubsystem` which first attempts to request
	/// systematic chunks, with a fallback to requesting regular chunks.
	pub fn with_systematic_chunks(
		req_receiver: IncomingRequestReceiver<request_v1::AvailableDataFetchingRequest>,
		metrics: Metrics,
	) -> Self {
		Self {
			recovery_strategy_kind: RecoveryStrategyKind::SystematicChunks,
			bypass_availability_store: false,
			post_recovery_check: PostRecoveryCheck::Reencode,
			req_receiver,
			metrics,
		}
	}

	async fn run<Context>(self, mut ctx: Context) -> std::result::Result<(), FatalError> {
=======
	/// Starts the inner subsystem loop.
	pub async fn run<Context>(self, mut ctx: Context) -> SubsystemResult<()> {
>>>>>>> f93f461a
		let mut state = State::default();
		let Self {
			mut req_receiver,
			metrics,
			recovery_strategy_kind,
			bypass_availability_store,
			post_recovery_check,
		} = self;

		let (erasure_task_tx, erasure_task_rx) = futures::channel::mpsc::channel(16);
		let mut erasure_task_rx = erasure_task_rx.fuse();

		// `ThreadPoolBuilder` spawns the tasks using `spawn_blocking`. For each worker there will
		// be a `mpsc` channel created. Each of these workers take the `Receiver` and poll it in an
		// infinite loop. All of the sender ends of the channel are sent as a vec which we then use
		// to create a `Cycle` iterator. We use this iterator to assign work in a round-robin
		// fashion to the workers in the pool.
		//
		// How work is dispatched to the pool from the recovery tasks:
		// - Once a recovery task finishes retrieving the availability data, it needs to reconstruct
		//   from chunks and/or
		// re-encode the data which are heavy CPU computations.
		// To do so it sends an `ErasureTask` to the main loop via the `erasure_task` channel, and
		// waits for the results over a `oneshot` channel.
		// - In the subsystem main loop we poll the `erasure_task_rx` receiver.
		// - We forward the received `ErasureTask` to the `next()` sender yielded by the `Cycle`
		//   iterator.
		// - Some worker thread handles it and sends the response over the `oneshot` channel.

		// Create a thread pool with 2 workers.
		let mut to_pool = ThreadPoolBuilder::build(
			// Pool is guaranteed to have at least 1 worker thread.
			NonZeroUsize::new(2).expect("There are 2 threads; qed"),
			metrics.clone(),
			&mut ctx,
		)
		.into_iter()
		.cycle();

		loop {
			let recv_req = req_receiver.recv(|| vec![COST_INVALID_REQUEST]).fuse();
			pin_mut!(recv_req);
			let res = futures::select! {
				erasure_task = erasure_task_rx.next() => {
					match erasure_task {
						Some(task) => {
							to_pool
								.next()
								.expect("Pool size is `NonZeroUsize`; qed")
								.send(task)
								.await
								.map_err(|_| RecoveryError::ChannelClosed)
						},
						None => {
							Err(RecoveryError::ChannelClosed)
						}
					}.map_err(Into::into)
				}
<<<<<<< HEAD
				signal = ctx.recv().fuse() => {
					match signal {
						Ok(signal) => {
							match signal {
								FromOrchestra::Signal(signal) => if handle_signal(
									&mut state,
									signal,
								).await {
									return Ok(());
								} else {
									Ok(())
								},
								FromOrchestra::Communication {
									msg: AvailabilityRecoveryMessage::RecoverAvailableData(
										receipt,
										session_index,
										maybe_backing_group,
										maybe_block_number,
										response_sender,
									)
								} => handle_recover(
=======
				v = ctx.recv().fuse() => {
					match v? {
						FromOrchestra::Signal(signal) => if handle_signal(
							&mut state,
							signal,
						).await? {
							gum::debug!(target: LOG_TARGET, "subsystem concluded");
							return Ok(());
						}
						FromOrchestra::Communication { msg } => {
							match msg {
								AvailabilityRecoveryMessage::RecoverAvailableData(
									receipt,
									session_index,
									maybe_backing_group,
									response_sender,
								) => {
									if let Err(e) = handle_recover(
>>>>>>> f93f461a
										&mut state,
										&mut ctx,
										receipt,
										session_index,
										maybe_backing_group,
										response_sender,
										&metrics,
										erasure_task_tx.clone(),
										recovery_strategy_kind.clone(),
										bypass_availability_store,
										post_recovery_check.clone(),
										maybe_block_number
									).await
							}
						},
						Err(e) => Err(Error::SubsystemReceive(e))
					}
				}
				in_req = recv_req => {
					match in_req {
						Ok(req) => {
							if bypass_availability_store {
								gum::debug!(
									target: LOG_TARGET,
									"Skipping request to availability-store.",
								);
								let _ = req.send_response(None.into());
								Ok(())
							} else {
								match query_full_data(&mut ctx, req.payload.candidate_hash).await {
									Ok(res) => {
										let _ = req.send_response(res.into());
										Ok(())
									}
									Err(e) => {
										let _ = req.send_response(None.into());
										Err(e)
									}
								}
							}
						}
						Err(e) => Err(Error::IncomingRequest(e))
					}
				}
				output = state.ongoing_recoveries.select_next_some() => {
					let mut res = Ok(());
					if let Some((candidate_hash, result)) = output {
						if let Err(ref e) = result {
							res = Err(Error::Recovery(e.clone()));
						}

						if let Ok(recovery) = CachedRecovery::try_from(result) {
							state.availability_lru.insert(candidate_hash, recovery);
						}
					}

					res
				}
			};

			// Only bubble up fatal errors, but log all of them.
			if let Err(e) = res {
				log_error(Err(e))?;
			}
		}
	}
}

// A simple thread pool implementation using `spawn_blocking` threads.
struct ThreadPoolBuilder;

const MAX_THREADS: NonZeroUsize = match NonZeroUsize::new(4) {
	Some(max_threads) => max_threads,
	None => panic!("MAX_THREADS must be non-zero"),
};

impl ThreadPoolBuilder {
	// Creates a pool of `size` workers, where 1 <= `size` <= `MAX_THREADS`.
	//
	// Each worker is created by `spawn_blocking` and takes the receiver side of a channel
	// while all of the senders are returned to the caller. Each worker runs `erasure_task_thread`
	// that polls the `Receiver` for an `ErasureTask` which is expected to be CPU intensive. The
	// larger the input (more or larger chunks/availability data), the more CPU cycles will be
	// spent.
	//
	// For example, for 32KB PoVs, we'd expect re-encode to eat as much as 90ms and 500ms for
	// 2.5MiB.
	//
	// After executing such a task, the worker sends the response via a provided `oneshot` sender.
	//
	// The caller is responsible for routing work to the workers.
	#[overseer::contextbounds(AvailabilityRecovery, prefix = self::overseer)]
	pub fn build<Context>(
		size: NonZeroUsize,
		metrics: Metrics,
		ctx: &mut Context,
	) -> Vec<futures::channel::mpsc::Sender<ErasureTask>> {
		// At least 1 task, at most `MAX_THREADS.
		let size = std::cmp::min(size, MAX_THREADS);
		let mut senders = Vec::new();

		for index in 0..size.into() {
			let (tx, rx) = futures::channel::mpsc::channel(8);
			senders.push(tx);

			if let Err(e) = ctx
				.spawn_blocking("erasure-task", Box::pin(erasure_task_thread(metrics.clone(), rx)))
			{
				gum::warn!(
					target: LOG_TARGET,
					err = ?e,
					index,
					"Failed to spawn a erasure task",
				);
			}
		}
		senders
	}
}

// Handles CPU intensive operation on a dedicated blocking thread.
async fn erasure_task_thread(
	metrics: Metrics,
	mut ingress: futures::channel::mpsc::Receiver<ErasureTask>,
) {
	loop {
		match ingress.next().await {
			Some(ErasureTask::Reconstruct(n_validators, chunks, sender)) => {
				let _ = sender.send(polkadot_erasure_coding::reconstruct_v1(
					n_validators,
					chunks.iter().map(|(c_index, chunk)| {
						(
							&chunk.chunk[..],
							usize::try_from(c_index.0)
								.expect("usize is at least u32 bytes on all modern targets."),
						)
					}),
				));
			},
			Some(ErasureTask::Reencode(n_validators, root, available_data, sender)) => {
				let metrics = metrics.clone();

				let maybe_data = if reconstructed_data_matches_root(
					n_validators,
					&root,
					&available_data,
					&metrics,
				) {
					Some(available_data)
				} else {
					None
				};

				let _ = sender.send(maybe_data);
			},
			None => {
				gum::trace!(
					target: LOG_TARGET,
					"Erasure task channel closed. Node shutting down ?",
				);
				break
			},
		}

		// In benchmarks this is a very hot loop not yielding at all.
		// To update CPU metrics for the task we need to yield.
		#[cfg(feature = "subsystem-benchmarks")]
		tokio::task::yield_now().await;
	}
}<|MERGE_RESOLUTION|>--- conflicted
+++ resolved
@@ -659,7 +659,6 @@
 		}
 	}
 
-<<<<<<< HEAD
 	/// Create a new instance of `AvailabilityRecoverySubsystem` which requests systematic chunks if
 	/// PoV is above a threshold.
 	pub fn with_systematic_chunks_if_pov_large(
@@ -706,11 +705,8 @@
 		}
 	}
 
-	async fn run<Context>(self, mut ctx: Context) -> std::result::Result<(), FatalError> {
-=======
 	/// Starts the inner subsystem loop.
-	pub async fn run<Context>(self, mut ctx: Context) -> SubsystemResult<()> {
->>>>>>> f93f461a
+	pub async fn run<Context>(self, mut ctx: Context) -> std::result::Result<(), FatalError> {
 		let mut state = State::default();
 		let Self {
 			mut req_receiver,
@@ -769,7 +765,6 @@
 						}
 					}.map_err(Into::into)
 				}
-<<<<<<< HEAD
 				signal = ctx.recv().fuse() => {
 					match signal {
 						Ok(signal) => {
@@ -778,6 +773,7 @@
 									&mut state,
 									signal,
 								).await {
+									gum::debug!(target: LOG_TARGET, "subsystem concluded");
 									return Ok(());
 								} else {
 									Ok(())
@@ -791,26 +787,6 @@
 										response_sender,
 									)
 								} => handle_recover(
-=======
-				v = ctx.recv().fuse() => {
-					match v? {
-						FromOrchestra::Signal(signal) => if handle_signal(
-							&mut state,
-							signal,
-						).await? {
-							gum::debug!(target: LOG_TARGET, "subsystem concluded");
-							return Ok(());
-						}
-						FromOrchestra::Communication { msg } => {
-							match msg {
-								AvailabilityRecoveryMessage::RecoverAvailableData(
-									receipt,
-									session_index,
-									maybe_backing_group,
-									response_sender,
-								) => {
-									if let Err(e) = handle_recover(
->>>>>>> f93f461a
 										&mut state,
 										&mut ctx,
 										receipt,

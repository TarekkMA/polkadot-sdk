// Copyright (C) Parity Technologies (UK) Ltd.
// This file is part of Polkadot.

// Polkadot is free software: you can redistribute it and/or modify
// it under the terms of the GNU General Public License as published by
// the Free Software Foundation, either version 3 of the License, or
// (at your option) any later version.

// Polkadot is distributed in the hope that it will be useful,
// but WITHOUT ANY WARRANTY; without even the implied warranty of
// MERCHANTABILITY or FITNESS FOR A PARTICULAR PURPOSE.  See the
// GNU General Public License for more details.

// You should have received a copy of the GNU General Public License
// along with Polkadot.  If not, see <http://www.gnu.org/licenses/>.

//! Tests for the validator side with enabled prospective parachains.

use super::*;

use polkadot_node_subsystem::messages::ChainApiMessage;
use polkadot_primitives::{
<<<<<<< HEAD
	vstaging::CommittedCandidateReceiptV2 as CommittedCandidateReceipt, BlockNumber,
	CandidateCommitments, Header, SigningContext, ValidatorId,
=======
	vstaging::{CommittedCandidateReceiptV2 as CommittedCandidateReceipt, MutateDescriptorV2},
	AsyncBackingParams, BlockNumber, CandidateCommitments, Header, SigningContext, ValidatorId,
>>>>>>> 0e09ad44
};
use polkadot_primitives_test_helpers::dummy_committed_candidate_receipt_v2;
use rstest::rstest;

fn get_parent_hash(hash: Hash) -> Hash {
	Hash::from_low_u64_be(hash.to_low_u64_be() + 1)
}

async fn assert_construct_per_relay_parent(
	virtual_overseer: &mut VirtualOverseer,
	test_state: &TestState,
	hash: Hash,
	number: BlockNumber,
	next_msg: &mut Option<AllMessages>,
) {
	let msg = match next_msg.take() {
		Some(msg) => msg,
		None => overseer_recv(virtual_overseer).await,
	};
	assert_matches!(
		msg,
		AllMessages::RuntimeApi(
			RuntimeApiMessage::Request(parent, RuntimeApiRequest::Validators(tx))
		) if parent == hash => {
			tx.send(Ok(test_state.validator_public.clone())).unwrap();
		}
	);

	assert_matches!(
		overseer_recv(virtual_overseer).await,
		AllMessages::RuntimeApi(
			RuntimeApiMessage::Request(parent, RuntimeApiRequest::ValidatorGroups(tx))
		) if parent == hash => {
			let validator_groups = test_state.validator_groups.clone();
			let mut group_rotation_info = test_state.group_rotation_info.clone();
			group_rotation_info.now = number;
			tx.send(Ok((validator_groups, group_rotation_info))).unwrap();
		}
	);

	assert_matches!(
		overseer_recv(virtual_overseer).await,
		AllMessages::RuntimeApi(
			RuntimeApiMessage::Request(parent, RuntimeApiRequest::AvailabilityCores(tx))
		) if parent == hash => {
			tx.send(Ok(test_state.cores.clone())).unwrap();
		}
	);

	assert_matches!(
		overseer_recv(virtual_overseer).await,
		AllMessages::RuntimeApi(RuntimeApiMessage::Request(
			parent,
<<<<<<< HEAD
			RuntimeApiRequest::Version(tx),
		)) if parent == hash => {
			match test_state.claim_queue {
				Some(_) => {
					let _ = tx.send(Ok(RuntimeApiRequest::CLAIM_QUEUE_RUNTIME_REQUIREMENT));
				},
				None => {
					let _ = tx.send(Ok(RuntimeApiRequest::CLAIM_QUEUE_RUNTIME_REQUIREMENT - 1));
				}
			}
		}
	);

	if let Some(claim_queue) = &test_state.claim_queue {
		assert_matches!(
			overseer_recv(virtual_overseer).await,
			AllMessages::RuntimeApi(RuntimeApiMessage::Request(
				parent,
				RuntimeApiRequest::ClaimQueue(tx),
			)) if parent == hash => {
				let _ = tx.send(Ok(claim_queue.clone()));
			}
		);
	}
=======
			RuntimeApiRequest::ClaimQueue(tx),
		)) if parent == hash => {
			let _ = tx.send(Ok(test_state.claim_queue.clone()));
		}
	);
>>>>>>> 0e09ad44
}

/// Handle a view update.
pub(super) async fn update_view(
	virtual_overseer: &mut VirtualOverseer,
	test_state: &TestState,
	new_view: Vec<(Hash, u32)>, // Hash and block number.
	activated: u8,              // How many new heads does this update contain?
) -> Option<AllMessages> {
	let new_view: HashMap<Hash, u32> = HashMap::from_iter(new_view);

	let our_view = OurView::new(new_view.keys().map(|hash| *hash), 0);

	overseer_send(
		virtual_overseer,
		CollatorProtocolMessage::NetworkBridgeUpdate(NetworkBridgeEvent::OurViewChange(our_view)),
	)
	.await;

	let mut next_overseer_message = None;
	for _ in 0..activated {
		let msg = match next_overseer_message.take() {
			Some(msg) => msg,
			None => overseer_recv(virtual_overseer).await,
		};

		let (leaf_hash, leaf_number) = assert_matches!(
			msg,
			AllMessages::RuntimeApi(RuntimeApiMessage::Request(
				parent,
				RuntimeApiRequest::SessionIndexForChild(tx)
			)) => {
				tx.send(Ok(test_state.session_index)).unwrap();
				(parent, new_view.get(&parent).copied().expect("Unknown parent requested"))
			}
		);

		assert_matches!(
			overseer_recv(virtual_overseer).await,
			AllMessages::RuntimeApi(RuntimeApiMessage::Request(
				_,
				RuntimeApiRequest::AsyncBackingParams(tx),
			)) => {
<<<<<<< HEAD
				tx.send(Ok(test_state.async_backing_params)).unwrap();
				(parent, new_view.get(&parent).copied().expect("Unknown parent requested"))
=======
				tx.send(Ok(ASYNC_BACKING_PARAMETERS)).unwrap();
>>>>>>> 0e09ad44
			}
		);

		assert_matches!(
			overseer_recv(virtual_overseer).await,
			AllMessages::RuntimeApi(RuntimeApiMessage::Request(
				_,
				RuntimeApiRequest::NodeFeatures(_, tx)
			)) => {
				tx.send(Ok(test_state.node_features.clone())).unwrap();
			}
		);

		assert_construct_per_relay_parent(
			virtual_overseer,
			test_state,
			leaf_hash,
			leaf_number,
			&mut next_overseer_message,
		)
		.await;

		let min_number =
			leaf_number.saturating_sub(test_state.async_backing_params.allowed_ancestry_len);

		let ancestry_len = leaf_number + 1 - min_number;
		let ancestry_hashes = std::iter::successors(Some(leaf_hash), |h| Some(get_parent_hash(*h)))
			.take(ancestry_len as usize);
		let ancestry_numbers = (min_number..=leaf_number).rev();
		let ancestry_iter = ancestry_hashes.clone().zip(ancestry_numbers).peekable();

		// How many blocks were actually requested.
		let mut requested_len: usize = 0;
		{
			let mut ancestry_iter = ancestry_iter.clone();
			while let Some((hash, number)) = ancestry_iter.next() {
				// May be `None` for the last element.
				let parent_hash =
					ancestry_iter.peek().map(|(h, _)| *h).unwrap_or_else(|| get_parent_hash(hash));

				let msg = match next_overseer_message.take() {
					Some(msg) => msg,
					None => overseer_recv(virtual_overseer).await,
				};

				if !matches!(&msg, AllMessages::ChainApi(ChainApiMessage::BlockHeader(..))) {
					// Ancestry has already been cached for this leaf.
					next_overseer_message.replace(msg);
					break
				}

				assert_matches!(
					msg,
					AllMessages::ChainApi(ChainApiMessage::BlockHeader(.., tx)) => {
						let header = Header {
							parent_hash,
							number,
							state_root: Hash::zero(),
							extrinsics_root: Hash::zero(),
							digest: Default::default(),
						};

						tx.send(Ok(Some(header))).unwrap();
					}
				);

				if requested_len == 0 {
					assert_matches!(
						overseer_recv(virtual_overseer).await,
						AllMessages::ProspectiveParachains(
							ProspectiveParachainsMessage::GetMinimumRelayParents(parent, tx),
						) if parent == leaf_hash => {
							tx.send(test_state.chain_ids.iter().map(|para_id| (*para_id, min_number)).collect()).unwrap();
						}
					);
				}

				requested_len += 1;
			}
		}

		// Skip the leaf.
		for (hash, number) in ancestry_iter.skip(1).take(requested_len.saturating_sub(1)) {
			assert_construct_per_relay_parent(
				virtual_overseer,
				test_state,
				hash,
				number,
				&mut next_overseer_message,
			)
			.await;
		}
	}
	next_overseer_message
}

async fn send_seconded_statement(
	virtual_overseer: &mut VirtualOverseer,
	keystore: KeystorePtr,
	candidate: &CommittedCandidateReceipt,
) {
	let signing_context = SigningContext { session_index: 0, parent_hash: Hash::zero() };
	let stmt = SignedFullStatement::sign(
		&keystore,
		Statement::Seconded(candidate.clone()),
		&signing_context,
		ValidatorIndex(0),
		&ValidatorId::from(Sr25519Keyring::Alice.public()),
	)
	.ok()
	.flatten()
	.expect("should be signed");

	overseer_send(
		virtual_overseer,
		CollatorProtocolMessage::Seconded(candidate.descriptor.relay_parent(), stmt),
	)
	.await;
}

async fn assert_collation_seconded(
	virtual_overseer: &mut VirtualOverseer,
	relay_parent: Hash,
	peer_id: PeerId,
	version: CollationVersion,
) {
	assert_matches!(
		overseer_recv(virtual_overseer).await,
		AllMessages::NetworkBridgeTx(NetworkBridgeTxMessage::ReportPeer(
			ReportPeerMessage::Single(peer, rep)
		)) => {
			assert_eq!(peer_id, peer);
			assert_eq!(rep.value, BENEFIT_NOTIFY_GOOD.cost_or_benefit());
		}
	);

	match version {
		CollationVersion::V1 => {
			assert_matches!(
				overseer_recv(virtual_overseer).await,
				AllMessages::NetworkBridgeTx(NetworkBridgeTxMessage::SendCollationMessage(
					peers,
					Versioned::V1(protocol_v1::CollationProtocol::CollatorProtocol(
						protocol_v1::CollatorProtocolMessage::CollationSeconded(
							_relay_parent,
							..,
						),
					)),
				)) => {
					assert_eq!(peers, vec![peer_id]);
					assert_eq!(relay_parent, _relay_parent);
				}
			);
		},
		CollationVersion::V2 => {
			assert_matches!(
				overseer_recv(virtual_overseer).await,
				AllMessages::NetworkBridgeTx(NetworkBridgeTxMessage::SendCollationMessage(
					peers,
					Versioned::V2(protocol_v2::CollationProtocol::CollatorProtocol(
						protocol_v2::CollatorProtocolMessage::CollationSeconded(
							_relay_parent,
							..,
						),
					)),
				)) => {
					assert_eq!(peers, vec![peer_id]);
					assert_eq!(relay_parent, _relay_parent);
				}
			);
		},
	}
}

/// Assert that the next message is a persisted validation data request and respond with the
/// supplied PVD.
async fn assert_persisted_validation_data(
	virtual_overseer: &mut VirtualOverseer,
	version: CollationVersion,
	expected_relay_parent: Hash,
	expected_para_id: ParaId,
	expected_parent_head_data_hash: Option<Hash>,
	pvd: Option<PersistedValidationData>,
) {
	// Depending on relay parent mode pvd will be either requested
	// from the Runtime API or Prospective Parachains.
	let msg = overseer_recv(virtual_overseer).await;
	match version {
		CollationVersion::V1 => assert_matches!(
			msg,
			AllMessages::RuntimeApi(RuntimeApiMessage::Request(
				hash,
				RuntimeApiRequest::PersistedValidationData(para_id, assumption, tx),
			)) => {
				assert_eq!(expected_relay_parent, hash);
				assert_eq!(expected_para_id, para_id);
				assert_eq!(OccupiedCoreAssumption::Free, assumption);
				tx.send(Ok(pvd)).unwrap();
			}
		),
		CollationVersion::V2 => assert_matches!(
			msg,
			AllMessages::ProspectiveParachains(
				ProspectiveParachainsMessage::GetProspectiveValidationData(request, tx),
			) => {
				assert_eq!(expected_relay_parent, request.candidate_relay_parent);
				assert_eq!(expected_para_id, request.para_id);
				if let Some(expected_parent_head_data_hash) = expected_parent_head_data_hash {
					assert_eq!(expected_parent_head_data_hash, request.parent_head_data.hash());
				}
				tx.send(pvd).unwrap();
			}
		),
	}
}

// Combines dummy candidate creation, advertisement and fetching in a single call
async fn submit_second_and_assert(
	virtual_overseer: &mut VirtualOverseer,
	keystore: KeystorePtr,
	para_id: ParaId,
	relay_parent: Hash,
	collator: PeerId,
	candidate_head_data: HeadData,
) {
	let (candidate, commitments) =
		create_dummy_candidate_and_commitments(para_id, candidate_head_data, relay_parent);

	let candidate_hash = candidate.hash();
	let parent_head_data_hash = Hash::zero();

	assert_advertise_collation(
		virtual_overseer,
		collator,
		relay_parent,
		para_id,
		(candidate_hash, parent_head_data_hash),
	)
	.await;

	let response_channel = assert_fetch_collation_request(
		virtual_overseer,
		relay_parent,
		para_id,
		Some(candidate_hash),
	)
	.await;

	let pov = PoV { block_data: BlockData(vec![1]) };

	send_collation_and_assert_processing(
		virtual_overseer,
		keystore,
		relay_parent,
		para_id,
		collator,
		response_channel,
		candidate,
		commitments,
		pov,
	)
	.await;
}

fn create_dummy_candidate_and_commitments(
	para_id: ParaId,
	candidate_head_data: HeadData,
	relay_parent: Hash,
) -> (CandidateReceipt, CandidateCommitments) {
	let mut candidate = dummy_candidate_receipt_bad_sig(relay_parent, Some(Default::default()));
	candidate.descriptor.para_id = para_id;
	candidate.descriptor.persisted_validation_data_hash = dummy_pvd().hash();
	let commitments = CandidateCommitments {
		head_data: candidate_head_data,
		horizontal_messages: Default::default(),
		upward_messages: Default::default(),
		new_validation_code: None,
		processed_downward_messages: 0,
		hrmp_watermark: 0,
	};
	candidate.commitments_hash = commitments.hash();

	(candidate.into(), commitments)
}

async fn assert_advertise_collation(
	virtual_overseer: &mut VirtualOverseer,
	peer: PeerId,
	relay_parent: Hash,
	expected_para_id: ParaId,
	candidate: (CandidateHash, Hash),
) {
	advertise_collation(virtual_overseer, peer, relay_parent, Some(candidate)).await;
	assert_matches!(
		overseer_recv(virtual_overseer).await,
		AllMessages::CandidateBacking(
			CandidateBackingMessage::CanSecond(request, tx),
		) => {
			assert_eq!(request.candidate_hash, candidate.0);
			assert_eq!(request.candidate_para_id, expected_para_id);
			assert_eq!(request.parent_head_data_hash, candidate.1);
			tx.send(true).expect("receiving side should be alive");
		}
	);
}

async fn send_collation_and_assert_processing(
	virtual_overseer: &mut VirtualOverseer,
	keystore: KeystorePtr,
	relay_parent: Hash,
	expected_para_id: ParaId,
	expected_peer_id: PeerId,
	response_channel: ResponseSender,
	candidate: CandidateReceipt,
	commitments: CandidateCommitments,
	pov: PoV,
) {
	response_channel
		.send(Ok((
			request_v2::CollationFetchingResponse::Collation(candidate.clone(), pov.clone())
				.encode(),
			ProtocolName::from(""),
		)))
		.expect("Sending response should succeed");

	assert_candidate_backing_second(
		virtual_overseer,
		relay_parent,
		expected_para_id,
		&pov,
		CollationVersion::V2,
	)
	.await;

	let candidate = CommittedCandidateReceipt { descriptor: candidate.descriptor, commitments };

	send_seconded_statement(virtual_overseer, keystore.clone(), &candidate).await;

	assert_collation_seconded(
		virtual_overseer,
		relay_parent,
		expected_peer_id,
		CollationVersion::V2,
	)
	.await;
}

#[test]
fn v1_advertisement_accepted_and_seconded() {
	let test_state = TestState::default();

	test_harness(ReputationAggregator::new(|_| true), |test_harness| async move {
		let TestHarness { mut virtual_overseer, keystore } = test_harness;

		let pair_a = CollatorPair::generate().0;

		let head_b = Hash::from_low_u64_be(128);
		let head_b_num: u32 = 0;

		update_view(&mut virtual_overseer, &test_state, vec![(head_b, head_b_num)], 1).await;

		let peer_a = PeerId::random();

		// Accept both collators from the implicit view.
		connect_and_declare_collator(
			&mut virtual_overseer,
			peer_a,
			pair_a.clone(),
			test_state.chain_ids[0],
			CollationVersion::V1,
		)
		.await;

		advertise_collation(&mut virtual_overseer, peer_a, head_b, None).await;

		let response_channel = assert_fetch_collation_request(
			&mut virtual_overseer,
			head_b,
			test_state.chain_ids[0],
			None,
		)
		.await;

		let mut candidate = dummy_candidate_receipt_bad_sig(head_b, Some(Default::default()));
		candidate.descriptor.para_id = test_state.chain_ids[0];
		candidate.descriptor.persisted_validation_data_hash = dummy_pvd().hash();
		let commitments = CandidateCommitments {
			head_data: HeadData(vec![1u8]),
			horizontal_messages: Default::default(),
			upward_messages: Default::default(),
			new_validation_code: None,
			processed_downward_messages: 0,
			hrmp_watermark: 0,
		};
		candidate.commitments_hash = commitments.hash();
		let candidate: CandidateReceipt = candidate.into();
		let pov = PoV { block_data: BlockData(vec![1]) };

		response_channel
			.send(Ok((
				request_v2::CollationFetchingResponse::Collation(candidate.clone(), pov.clone())
					.encode(),
				ProtocolName::from(""),
			)))
			.expect("Sending response should succeed");

		assert_candidate_backing_second(
			&mut virtual_overseer,
			head_b,
			test_state.chain_ids[0],
			&pov,
			CollationVersion::V1,
		)
		.await;

		let candidate = CommittedCandidateReceipt { descriptor: candidate.descriptor, commitments };

		send_seconded_statement(&mut virtual_overseer, keystore.clone(), &candidate).await;

		assert_collation_seconded(&mut virtual_overseer, head_b, peer_a, CollationVersion::V1)
			.await;

		virtual_overseer
	});
}

#[test]
fn v1_advertisement_rejected_on_non_active_leaf() {
	let test_state = TestState::default();

	test_harness(ReputationAggregator::new(|_| true), |test_harness| async move {
		let TestHarness { mut virtual_overseer, .. } = test_harness;

		let pair_a = CollatorPair::generate().0;

		let head_b = Hash::from_low_u64_be(128);
		let head_b_num: u32 = 5;

		update_view(&mut virtual_overseer, &test_state, vec![(head_b, head_b_num)], 1).await;

		let peer_a = PeerId::random();

		// Accept both collators from the implicit view.
		connect_and_declare_collator(
			&mut virtual_overseer,
			peer_a,
			pair_a.clone(),
			test_state.chain_ids[0],
			CollationVersion::V1,
		)
		.await;

		advertise_collation(&mut virtual_overseer, peer_a, get_parent_hash(head_b), None).await;

		assert_matches!(
			overseer_recv(&mut virtual_overseer).await,
			AllMessages::NetworkBridgeTx(
				NetworkBridgeTxMessage::ReportPeer(ReportPeerMessage::Single(peer, rep)),
			) => {
				assert_eq!(peer, peer_a);
				assert_eq!(rep.value, COST_PROTOCOL_MISUSE.cost_or_benefit());
			}
		);

		virtual_overseer
	});
}

#[test]
fn accept_advertisements_from_implicit_view() {
	let test_state = TestState::default();

	test_harness(ReputationAggregator::new(|_| true), |test_harness| async move {
		let TestHarness { mut virtual_overseer, .. } = test_harness;

		let pair_a = CollatorPair::generate().0;
		let pair_b = CollatorPair::generate().0;

		let head_b = Hash::from_low_u64_be(128);
		let head_b_num: u32 = 2;

		let head_c = get_parent_hash(head_b);
		// Grandparent of head `b`.
		// Group rotation frequency is 1 by default, at `d` we're assigned
		// to the first para.
		let head_d = get_parent_hash(head_c);

		// Activated leaf is `b`, but the collation will be based on `c`.
		update_view(&mut virtual_overseer, &test_state, vec![(head_b, head_b_num)], 1).await;

		let peer_a = PeerId::random();
		let peer_b = PeerId::random();

		// Accept both collators from the implicit view.
		connect_and_declare_collator(
			&mut virtual_overseer,
			peer_a,
			pair_a.clone(),
			test_state.chain_ids[0],
			CollationVersion::V2,
		)
		.await;
		connect_and_declare_collator(
			&mut virtual_overseer,
			peer_b,
			pair_b.clone(),
			test_state.chain_ids[1],
			CollationVersion::V2,
		)
		.await;

		let candidate_hash = CandidateHash::default();
		let parent_head_data_hash = Hash::zero();
		advertise_collation(
			&mut virtual_overseer,
			peer_b,
			head_c,
			Some((candidate_hash, parent_head_data_hash)),
		)
		.await;
		assert_matches!(
			overseer_recv(&mut virtual_overseer).await,
			AllMessages::CandidateBacking(
				CandidateBackingMessage::CanSecond(request, tx),
			) => {
				assert_eq!(request.candidate_hash, candidate_hash);
				assert_eq!(request.candidate_para_id, test_state.chain_ids[1]);
				assert_eq!(request.parent_head_data_hash, parent_head_data_hash);
				tx.send(true).expect("receiving side should be alive");
			}
		);

		assert_fetch_collation_request(
			&mut virtual_overseer,
			head_c,
			test_state.chain_ids[1],
			Some(candidate_hash),
		)
		.await;
		// Advertise with different para.
		advertise_collation(
			&mut virtual_overseer,
			peer_a,
			head_d, // Note different relay parent.
			Some((candidate_hash, parent_head_data_hash)),
		)
		.await;
		assert_matches!(
			overseer_recv(&mut virtual_overseer).await,
			AllMessages::CandidateBacking(
				CandidateBackingMessage::CanSecond(request, tx),
			) => {
				assert_eq!(request.candidate_hash, candidate_hash);
				assert_eq!(request.candidate_para_id, test_state.chain_ids[0]);
				assert_eq!(request.parent_head_data_hash, parent_head_data_hash);
				tx.send(true).expect("receiving side should be alive");
			}
		);

		assert_fetch_collation_request(
			&mut virtual_overseer,
			head_d,
			test_state.chain_ids[0],
			Some(candidate_hash),
		)
		.await;

		virtual_overseer
	});
}

#[test]
fn second_multiple_candidates_per_relay_parent() {
	let test_state = TestState::default();

	test_harness(ReputationAggregator::new(|_| true), |test_harness| async move {
		let TestHarness { mut virtual_overseer, keystore } = test_harness;

		let pair = CollatorPair::generate().0;

		let head_a = Hash::from_low_u64_be(130);
		let head_a_num: u32 = 0;

		let head_b = Hash::from_low_u64_be(128);
		let head_b_num: u32 = 2;

		// Activated leaf is `a` and `b`.The collation will be based on `b`.
		update_view(
			&mut virtual_overseer,
			&test_state,
			vec![(head_a, head_a_num), (head_b, head_b_num)],
			2,
		)
		.await;

		let peer_a = PeerId::random();

		connect_and_declare_collator(
			&mut virtual_overseer,
			peer_a,
			pair.clone(),
			test_state.chain_ids[0],
			CollationVersion::V2,
		)
		.await;

		// `allowed_ancestry_len` equals the size of the claim queue
		for i in 0..test_state.async_backing_params.allowed_ancestry_len {
			submit_second_and_assert(
				&mut virtual_overseer,
				keystore.clone(),
				test_state.chain_ids[0],
				head_a,
				peer_a,
				HeadData(vec![i as u8]),
			)
			.await;
		}

		// No more advertisements can be made for this relay parent.
		let candidate_hash = CandidateHash(Hash::repeat_byte(0xAA));
		advertise_collation(
			&mut virtual_overseer,
			peer_a,
			head_a,
			Some((candidate_hash, Hash::zero())),
		)
		.await;

		// Rejected but not reported because reached the limit of advertisements for the para_id
		test_helpers::Yield::new().await;
		assert_matches!(virtual_overseer.recv().now_or_never(), None);

		// By different peer too (not reported).
		let pair_b = CollatorPair::generate().0;
		let peer_b = PeerId::random();

		connect_and_declare_collator(
			&mut virtual_overseer,
			peer_b,
			pair_b.clone(),
			test_state.chain_ids[0],
			CollationVersion::V2,
		)
		.await;

		let candidate_hash = CandidateHash(Hash::repeat_byte(0xFF));
		advertise_collation(
			&mut virtual_overseer,
			peer_b,
			head_a,
			Some((candidate_hash, Hash::zero())),
		)
		.await;

		test_helpers::Yield::new().await;
		assert_matches!(virtual_overseer.recv().now_or_never(), None);

		virtual_overseer
	});
}

#[test]
fn fetched_collation_sanity_check() {
	let test_state = TestState::default();

	test_harness(ReputationAggregator::new(|_| true), |test_harness| async move {
		let TestHarness { mut virtual_overseer, .. } = test_harness;

		let pair = CollatorPair::generate().0;

		// Grandparent of head `a`.
		let head_b = Hash::from_low_u64_be(128);
		let head_b_num: u32 = 2;

		// Grandparent of head `b`.
		// Group rotation frequency is 1 by default, at `c` we're assigned
		// to the first para.
		let head_c = Hash::from_low_u64_be(130);

		// Activated leaf is `b`, but the collation will be based on `c`.
		update_view(&mut virtual_overseer, &test_state, vec![(head_b, head_b_num)], 1).await;

		let peer_a = PeerId::random();

		connect_and_declare_collator(
			&mut virtual_overseer,
			peer_a,
			pair.clone(),
			test_state.chain_ids[0],
			CollationVersion::V2,
		)
		.await;

		let mut candidate = dummy_candidate_receipt_bad_sig(head_c, Some(Default::default()));
		candidate.descriptor.para_id = test_state.chain_ids[0];
		let commitments = CandidateCommitments {
			head_data: HeadData(vec![1, 2, 3]),
			horizontal_messages: Default::default(),
			upward_messages: Default::default(),
			new_validation_code: None,
			processed_downward_messages: 0,
			hrmp_watermark: 0,
		};
		candidate.commitments_hash = commitments.hash();
		let candidate: CandidateReceipt = candidate.into();
		let candidate_hash = CandidateHash(Hash::zero());
		let parent_head_data_hash = Hash::zero();

		advertise_collation(
			&mut virtual_overseer,
			peer_a,
			head_c,
			Some((candidate_hash, parent_head_data_hash)),
		)
		.await;
		assert_matches!(
			overseer_recv(&mut virtual_overseer).await,
			AllMessages::CandidateBacking(
				CandidateBackingMessage::CanSecond(request, tx),
			) => {
				assert_eq!(request.candidate_hash, candidate_hash);
				assert_eq!(request.candidate_para_id, test_state.chain_ids[0]);
				assert_eq!(request.parent_head_data_hash, parent_head_data_hash);
				tx.send(true).expect("receiving side should be alive");
			}
		);

		let response_channel = assert_fetch_collation_request(
			&mut virtual_overseer,
			head_c,
			test_state.chain_ids[0],
			Some(candidate_hash),
		)
		.await;

		let pov = PoV { block_data: BlockData(vec![1]) };

		response_channel
			.send(Ok((
				request_v2::CollationFetchingResponse::Collation(candidate.clone(), pov.clone())
					.encode(),
				ProtocolName::from(""),
			)))
			.expect("Sending response should succeed");

		// PVD request.
		assert_matches!(
			overseer_recv(&mut virtual_overseer).await,
			AllMessages::ProspectiveParachains(
				ProspectiveParachainsMessage::GetProspectiveValidationData(request, tx),
			) => {
				assert_eq!(head_c, request.candidate_relay_parent);
				assert_eq!(test_state.chain_ids[0], request.para_id);
				tx.send(Some(dummy_pvd())).unwrap();
			}
		);

		// Reported malicious.
		assert_matches!(
			overseer_recv(&mut virtual_overseer).await,
			AllMessages::NetworkBridgeTx(
				NetworkBridgeTxMessage::ReportPeer(ReportPeerMessage::Single(peer_id, rep)),
			) => {
				assert_eq!(peer_a, peer_id);
				assert_eq!(rep.value, COST_REPORT_BAD.cost_or_benefit());
			}
		);

		virtual_overseer
	});
}

#[test]
fn sanity_check_invalid_parent_head_data() {
	let test_state = TestState::default();

	test_harness(ReputationAggregator::new(|_| true), |test_harness| async move {
		let TestHarness { mut virtual_overseer, .. } = test_harness;

		let pair = CollatorPair::generate().0;

		let head_c = Hash::from_low_u64_be(130);
		let head_c_num = 3;

		update_view(&mut virtual_overseer, &test_state, vec![(head_c, head_c_num)], 1).await;

		let peer_a = PeerId::random();

		connect_and_declare_collator(
			&mut virtual_overseer,
			peer_a,
			pair.clone(),
			test_state.chain_ids[0],
			CollationVersion::V2,
		)
		.await;

		let mut candidate = dummy_candidate_receipt_bad_sig(head_c, Some(Default::default()));
		candidate.descriptor.para_id = test_state.chain_ids[0];
		let commitments = CandidateCommitments {
			head_data: HeadData(vec![1, 2, 3]),
			horizontal_messages: Default::default(),
			upward_messages: Default::default(),
			new_validation_code: None,
			processed_downward_messages: 0,
			hrmp_watermark: 0,
		};
		candidate.commitments_hash = commitments.hash();

		let parent_head_data = HeadData(vec![4, 2, 0]);
		let parent_head_data_hash = parent_head_data.hash();
		let wrong_parent_head_data = HeadData(vec![4, 2]);

		let mut pvd = dummy_pvd();
		pvd.parent_head = parent_head_data;

		candidate.descriptor.persisted_validation_data_hash = pvd.hash();
		let candidate: CandidateReceipt = candidate.into();

		let candidate_hash = candidate.hash();

		advertise_collation(
			&mut virtual_overseer,
			peer_a,
			head_c,
			Some((candidate_hash, parent_head_data_hash)),
		)
		.await;
		assert_matches!(
			overseer_recv(&mut virtual_overseer).await,
			AllMessages::CandidateBacking(
				CandidateBackingMessage::CanSecond(request, tx),
			) => {
				assert_eq!(request.candidate_hash, candidate_hash);
				assert_eq!(request.candidate_para_id, test_state.chain_ids[0]);
				assert_eq!(request.parent_head_data_hash, parent_head_data_hash);
				tx.send(true).expect("receiving side should be alive");
			}
		);

		let response_channel = assert_fetch_collation_request(
			&mut virtual_overseer,
			head_c,
			test_state.chain_ids[0],
			Some(candidate_hash),
		)
		.await;

		let pov = PoV { block_data: BlockData(vec![1]) };

		response_channel
			.send(Ok((
				request_v2::CollationFetchingResponse::CollationWithParentHeadData {
					receipt: candidate.clone(),
					pov: pov.clone(),
					parent_head_data: wrong_parent_head_data,
				}
				.encode(),
				ProtocolName::from(""),
			)))
			.expect("Sending response should succeed");

		// PVD request.
		assert_matches!(
			overseer_recv(&mut virtual_overseer).await,
			AllMessages::ProspectiveParachains(
				ProspectiveParachainsMessage::GetProspectiveValidationData(request, tx),
			) => {
				assert_eq!(head_c, request.candidate_relay_parent);
				assert_eq!(test_state.chain_ids[0], request.para_id);
				tx.send(Some(pvd)).unwrap();
			}
		);

		// Reported malicious.
		assert_matches!(
			overseer_recv(&mut virtual_overseer).await,
			AllMessages::NetworkBridgeTx(
				NetworkBridgeTxMessage::ReportPeer(ReportPeerMessage::Single(peer_id, rep)),
			) => {
				assert_eq!(peer_a, peer_id);
				assert_eq!(rep.value, COST_REPORT_BAD.cost_or_benefit());
			}
		);

		test_helpers::Yield::new().await;
		assert_matches!(virtual_overseer.recv().now_or_never(), None);

		virtual_overseer
	});
}

#[test]
fn advertisement_spam_protection() {
	let test_state = TestState::default();

	test_harness(ReputationAggregator::new(|_| true), |test_harness| async move {
		let TestHarness { mut virtual_overseer, .. } = test_harness;

		let pair_a = CollatorPair::generate().0;

		let head_b = Hash::from_low_u64_be(128);
		let head_b_num: u32 = 2;

		let head_c = get_parent_hash(head_b);

		// Activated leaf is `b`, but the collation will be based on `c`.
		update_view(&mut virtual_overseer, &test_state, vec![(head_b, head_b_num)], 1).await;

		let peer_a = PeerId::random();
		connect_and_declare_collator(
			&mut virtual_overseer,
			peer_a,
			pair_a.clone(),
			test_state.chain_ids[1],
			CollationVersion::V2,
		)
		.await;

		let candidate_hash = CandidateHash::default();
		let parent_head_data_hash = Hash::zero();
		advertise_collation(
			&mut virtual_overseer,
			peer_a,
			head_c,
			Some((candidate_hash, parent_head_data_hash)),
		)
		.await;
		assert_matches!(
			overseer_recv(&mut virtual_overseer).await,
			AllMessages::CandidateBacking(
				CandidateBackingMessage::CanSecond(request, tx),
			) => {
				assert_eq!(request.candidate_hash, candidate_hash);
				assert_eq!(request.candidate_para_id, test_state.chain_ids[1]);
				assert_eq!(request.parent_head_data_hash, parent_head_data_hash);
				// Reject it.
				tx.send(false).expect("receiving side should be alive");
			}
		);

		// Send the same advertisement again.
		advertise_collation(
			&mut virtual_overseer,
			peer_a,
			head_c,
			Some((candidate_hash, parent_head_data_hash)),
		)
		.await;
		// Reported.
		assert_matches!(
			overseer_recv(&mut virtual_overseer).await,
			AllMessages::NetworkBridgeTx(
				NetworkBridgeTxMessage::ReportPeer(ReportPeerMessage::Single(peer_id, rep)),
			) => {
				assert_eq!(peer_a, peer_id);
				assert_eq!(rep.value, COST_UNEXPECTED_MESSAGE.cost_or_benefit());
			}
		);

		virtual_overseer
	});
}

#[rstest]
#[case(true)]
#[case(false)]
fn child_blocked_from_seconding_by_parent(#[case] valid_parent: bool) {
	let test_state = TestState::default();

	test_harness(ReputationAggregator::new(|_| true), |test_harness| async move {
		let TestHarness { mut virtual_overseer, keystore } = test_harness;

		let pair = CollatorPair::generate().0;

		// Grandparent of head `a`.
		let head_b = Hash::from_low_u64_be(128);
		let head_b_num: u32 = 2;

		// Grandparent of head `b`.
		// Group rotation frequency is 1 by default, at `c` we're assigned
		// to the first para.
		let head_c = Hash::from_low_u64_be(130);

		// Activated leaf is `b`, but the collation will be based on `c`.
		update_view(&mut virtual_overseer, &test_state, vec![(head_b, head_b_num)], 1).await;

		let peer_a = PeerId::random();

		connect_and_declare_collator(
			&mut virtual_overseer,
			peer_a,
			pair.clone(),
			test_state.chain_ids[0],
			CollationVersion::V2,
		)
		.await;

		// Candidate A transitions from head data 0 to 1.
		// Candidate B transitions from head data 1 to 2.

		// Candidate B is advertised and fetched before candidate A.

		let mut candidate_b = dummy_candidate_receipt_bad_sig(head_c, Some(Default::default()));
		candidate_b.descriptor.para_id = test_state.chain_ids[0];
		candidate_b.descriptor.para_head = HeadData(vec![2]).hash();
		candidate_b.descriptor.persisted_validation_data_hash =
			PersistedValidationData::<Hash, BlockNumber> {
				parent_head: HeadData(vec![1]),
				relay_parent_number: 5,
				max_pov_size: 1024,
				relay_parent_storage_root: Default::default(),
			}
			.hash();
		let candidate_b_commitments = CandidateCommitments {
			head_data: HeadData(vec![2]),
			horizontal_messages: Default::default(),
			upward_messages: Default::default(),
			new_validation_code: None,
			processed_downward_messages: 0,
			hrmp_watermark: 0,
		};
		let mut candidate_b: CandidateReceipt = candidate_b.into();
		candidate_b.commitments_hash = candidate_b_commitments.hash();

		let candidate_b_hash = candidate_b.hash();

		advertise_collation(
			&mut virtual_overseer,
			peer_a,
			head_c,
			Some((candidate_b_hash, HeadData(vec![1]).hash())),
		)
		.await;
		assert_matches!(
			overseer_recv(&mut virtual_overseer).await,
			AllMessages::CandidateBacking(
				CandidateBackingMessage::CanSecond(request, tx),
			) => {
				assert_eq!(request.candidate_hash, candidate_b_hash);
				assert_eq!(request.candidate_para_id, test_state.chain_ids[0]);
				assert_eq!(request.parent_head_data_hash, HeadData(vec![1]).hash());
				tx.send(true).expect("receiving side should be alive");
			}
		);

		let response_channel = assert_fetch_collation_request(
			&mut virtual_overseer,
			head_c,
			test_state.chain_ids[0],
			Some(candidate_b_hash),
		)
		.await;

		response_channel
			.send(Ok((
				request_v2::CollationFetchingResponse::Collation(
					candidate_b.clone(),
					PoV { block_data: BlockData(vec![1]) },
				)
				.encode(),
				ProtocolName::from(""),
			)))
			.expect("Sending response should succeed");

		// Persisted validation data of candidate B is not found.
		assert_persisted_validation_data(
			&mut virtual_overseer,
			CollationVersion::V2,
			head_c,
			test_state.chain_ids[0],
			Some(HeadData(vec![1]).hash()),
			None,
		)
		.await;

		// Now advertise, fetch and validate candidate A, which is the parent of B.

		let mut candidate_a = dummy_candidate_receipt_bad_sig(head_c, Some(Default::default()));
		candidate_a.descriptor.para_id = test_state.chain_ids[0];
		candidate_a.descriptor.para_head = HeadData(vec![1]).hash();
		candidate_a.descriptor.persisted_validation_data_hash =
			PersistedValidationData::<Hash, BlockNumber> {
				parent_head: HeadData(vec![0]),
				relay_parent_number: 5,
				max_pov_size: 1024,
				relay_parent_storage_root: Default::default(),
			}
			.hash();
		let mut candidate_a: CandidateReceipt = candidate_a.into();
		let candidate_a_commitments = CandidateCommitments {
			head_data: HeadData(vec![1]),
			horizontal_messages: Default::default(),
			upward_messages: Default::default(),
			new_validation_code: None,
			processed_downward_messages: 0,
			hrmp_watermark: 0,
		};
		candidate_a.commitments_hash = candidate_a_commitments.hash();

		let candidate_a: CandidateReceipt = candidate_a.into();
		let candidate_a_hash = candidate_a.hash();

		advertise_collation(
			&mut virtual_overseer,
			peer_a,
			head_c,
			Some((candidate_a_hash, HeadData(vec![0]).hash())),
		)
		.await;
		assert_matches!(
			overseer_recv(&mut virtual_overseer).await,
			AllMessages::CandidateBacking(
				CandidateBackingMessage::CanSecond(request, tx),
			) => {
				assert_eq!(request.candidate_hash, candidate_a_hash);
				assert_eq!(request.candidate_para_id, test_state.chain_ids[0]);
				assert_eq!(request.parent_head_data_hash, HeadData(vec![0]).hash());
				tx.send(true).expect("receiving side should be alive");
			}
		);

		let response_channel = assert_fetch_collation_request(
			&mut virtual_overseer,
			head_c,
			test_state.chain_ids[0],
			Some(candidate_a_hash),
		)
		.await;

		response_channel
			.send(Ok((
				request_v2::CollationFetchingResponse::Collation(
					candidate_a.clone(),
					PoV { block_data: BlockData(vec![2]) },
				)
				.encode(),
				ProtocolName::from(""),
			)))
			.expect("Sending response should succeed");

		assert_persisted_validation_data(
			&mut virtual_overseer,
			CollationVersion::V2,
			head_c,
			test_state.chain_ids[0],
			Some(HeadData(vec![0]).hash()),
			Some(PersistedValidationData::<Hash, BlockNumber> {
				parent_head: HeadData(vec![0]),
				relay_parent_number: 5,
				max_pov_size: 1024,
				relay_parent_storage_root: Default::default(),
			}),
		)
		.await;

		assert_matches!(
			overseer_recv(&mut virtual_overseer).await,
			AllMessages::CandidateBacking(CandidateBackingMessage::Second(
				relay_parent,
				candidate_receipt,
				received_pvd,
				incoming_pov,
			)) => {
				assert_eq!(head_c, relay_parent);
				assert_eq!(test_state.chain_ids[0], candidate_receipt.descriptor.para_id());
				assert_eq!(PoV { block_data: BlockData(vec![2]) }, incoming_pov);
				assert_eq!(PersistedValidationData::<Hash, BlockNumber> {
					parent_head: HeadData(vec![0]),
					relay_parent_number: 5,
					max_pov_size: 1024,
					relay_parent_storage_root: Default::default(),
				}, received_pvd);
				candidate_receipt
			}
		);

		// If candidate A is valid, proceed with seconding B.
		if valid_parent {
			send_seconded_statement(
				&mut virtual_overseer,
				keystore.clone(),
				&CommittedCandidateReceipt {
					descriptor: candidate_a.descriptor,
					commitments: candidate_a_commitments,
				},
			)
			.await;

			assert_collation_seconded(&mut virtual_overseer, head_c, peer_a, CollationVersion::V2)
				.await;

			// Now that candidate A has been seconded, candidate B can be seconded as well.

			assert_persisted_validation_data(
				&mut virtual_overseer,
				CollationVersion::V2,
				head_c,
				test_state.chain_ids[0],
				Some(HeadData(vec![1]).hash()),
				Some(PersistedValidationData::<Hash, BlockNumber> {
					parent_head: HeadData(vec![1]),
					relay_parent_number: 5,
					max_pov_size: 1024,
					relay_parent_storage_root: Default::default(),
				}),
			)
			.await;

			assert_matches!(
				overseer_recv(&mut virtual_overseer).await,
				AllMessages::CandidateBacking(CandidateBackingMessage::Second(
					relay_parent,
					candidate_receipt,
					received_pvd,
					incoming_pov,
				)) => {
					assert_eq!(head_c, relay_parent);
					assert_eq!(test_state.chain_ids[0], candidate_receipt.descriptor.para_id());
					assert_eq!(PoV { block_data: BlockData(vec![1]) }, incoming_pov);
					assert_eq!(PersistedValidationData::<Hash, BlockNumber> {
						parent_head: HeadData(vec![1]),
						relay_parent_number: 5,
						max_pov_size: 1024,
						relay_parent_storage_root: Default::default(),
					}, received_pvd);
					candidate_receipt
				}
			);

			send_seconded_statement(
				&mut virtual_overseer,
				keystore.clone(),
				&CommittedCandidateReceipt {
					descriptor: candidate_b.descriptor,
					commitments: candidate_b_commitments,
				},
			)
			.await;

			assert_collation_seconded(&mut virtual_overseer, head_c, peer_a, CollationVersion::V2)
				.await;
		} else {
			// If candidate A is invalid, B won't be seconded.
			overseer_send(
				&mut virtual_overseer,
				CollatorProtocolMessage::Invalid(head_c, candidate_a),
			)
			.await;

			assert_matches!(
				overseer_recv(&mut virtual_overseer).await,
				AllMessages::NetworkBridgeTx(
					NetworkBridgeTxMessage::ReportPeer(ReportPeerMessage::Single(peer, rep)),
				) => {
					assert_eq!(peer, peer_a);
					assert_eq!(rep.value, COST_REPORT_BAD.cost_or_benefit());
				}
			);
		}

		test_helpers::Yield::new().await;
		assert_matches!(virtual_overseer.recv().now_or_never(), None);

		virtual_overseer
	});
}

<<<<<<< HEAD
#[test]
fn collations_outside_limits_are_not_fetched() {
	let test_state = TestState::with_shared_core();
=======
#[rstest]
#[case(true)]
#[case(false)]
fn v2_descriptor(#[case] v2_feature_enabled: bool) {
	let mut test_state = TestState::default();

	if !v2_feature_enabled {
		test_state.node_features = NodeFeatures::EMPTY;
	}
>>>>>>> 0e09ad44

	test_harness(ReputationAggregator::new(|_| true), |test_harness| async move {
		let TestHarness { mut virtual_overseer, keystore } = test_harness;

<<<<<<< HEAD
		let head_b = Hash::from_low_u64_be(128);
		let head_b_num: u32 = 2;

		update_view(&mut virtual_overseer, &test_state, vec![(head_b, head_b_num)], 1).await;

		let peer_a = PeerId::random();
		let pair_a = CollatorPair::generate().0;

		connect_and_declare_collator(
			&mut virtual_overseer,
			peer_a,
			pair_a.clone(),
			test_state.chain_ids[0],
			CollationVersion::V2,
		)
		.await;

		let peer_b = PeerId::random();
		let pair_b = CollatorPair::generate().0;

		connect_and_declare_collator(
			&mut virtual_overseer,
			peer_b,
			pair_b.clone(),
			test_state.chain_ids[1],
			CollationVersion::V2,
		)
		.await;

		submit_second_and_assert(
			&mut virtual_overseer,
			keystore.clone(),
			ParaId::from(test_state.chain_ids[0]),
			head_b,
			peer_a,
			HeadData(vec![1u8]),
		)
		.await;

		submit_second_and_assert(
			&mut virtual_overseer,
			keystore.clone(),
			ParaId::from(test_state.chain_ids[1]),
			head_b,
			peer_b,
			HeadData(vec![2u8]),
		)
		.await;

		submit_second_and_assert(
			&mut virtual_overseer,
			keystore.clone(),
			ParaId::from(test_state.chain_ids[0]),
			head_b,
			peer_a,
			HeadData(vec![3u8]),
		)
		.await;

		// No more advertisements can be made for this relay parent.

		// verify for peer_a
		let candidate_hash = CandidateHash(Hash::repeat_byte(0xAA));
		advertise_collation(
			&mut virtual_overseer,
			peer_a,
			head_b,
			Some((candidate_hash, Hash::zero())),
		)
		.await;
		test_helpers::Yield::new().await;
		assert_matches!(virtual_overseer.recv().now_or_never(), None);

		// verify for peer_b
		let candidate_hash = CandidateHash(Hash::repeat_byte(0xBB));
		advertise_collation(
			&mut virtual_overseer,
			peer_b,
			head_b,
			Some((candidate_hash, Hash::zero())),
		)
		.await;
		test_helpers::Yield::new().await;
		assert_matches!(virtual_overseer.recv().now_or_never(), None);

		virtual_overseer
	});
}

#[test]
fn fair_collation_fetches() {
	let test_state = TestState::with_shared_core();

	test_harness(ReputationAggregator::new(|_| true), |test_harness| async move {
		let TestHarness { mut virtual_overseer, keystore } = test_harness;

		let head_b = Hash::from_low_u64_be(128);
		let head_b_num: u32 = 2;
=======
		let pair_a = CollatorPair::generate().0;

		let head_b = Hash::from_low_u64_be(128);
		let head_b_num: u32 = 0;
>>>>>>> 0e09ad44

		update_view(&mut virtual_overseer, &test_state, vec![(head_b, head_b_num)], 1).await;

		let peer_a = PeerId::random();
<<<<<<< HEAD
		let pair_a = CollatorPair::generate().0;
=======
>>>>>>> 0e09ad44

		connect_and_declare_collator(
			&mut virtual_overseer,
			peer_a,
			pair_a.clone(),
			test_state.chain_ids[0],
			CollationVersion::V2,
		)
		.await;

<<<<<<< HEAD
		let peer_b = PeerId::random();
		let pair_b = CollatorPair::generate().0;

		connect_and_declare_collator(
			&mut virtual_overseer,
			peer_b,
			pair_b.clone(),
			test_state.chain_ids[1],
			CollationVersion::V2,
		)
		.await;

		// `peer_a` sends two advertisements (its claim queue limit)
		for i in 0..2u8 {
			submit_second_and_assert(
				&mut virtual_overseer,
				keystore.clone(),
				ParaId::from(test_state.chain_ids[0]),
				head_b,
				peer_a,
				HeadData(vec![i]),
			)
			.await;
		}

		// `peer_a` sends another advertisement and it is ignored
		let candidate_hash = CandidateHash(Hash::repeat_byte(0xAA));
=======
		let mut committed_candidate = dummy_committed_candidate_receipt_v2(head_b);
		committed_candidate.descriptor.set_para_id(test_state.chain_ids[0]);
		committed_candidate
			.descriptor
			.set_persisted_validation_data_hash(dummy_pvd().hash());
		// First para is assigned to core 0.
		committed_candidate.descriptor.set_core_index(CoreIndex(0));
		committed_candidate.descriptor.set_session_index(test_state.session_index);

		let candidate: CandidateReceipt = committed_candidate.clone().to_plain();
		let pov = PoV { block_data: BlockData(vec![1]) };

		let candidate_hash = candidate.hash();
		let parent_head_data_hash = Hash::zero();

>>>>>>> 0e09ad44
		advertise_collation(
			&mut virtual_overseer,
			peer_a,
			head_b,
<<<<<<< HEAD
			Some((candidate_hash, Hash::zero())),
		)
		.await;
		test_helpers::Yield::new().await;
		assert_matches!(virtual_overseer.recv().now_or_never(), None);

		// `peer_b` should still be able to advertise its collation
		submit_second_and_assert(
			&mut virtual_overseer,
			keystore.clone(),
			ParaId::from(test_state.chain_ids[1]),
			head_b,
			peer_b,
			HeadData(vec![0u8]),
		)
		.await;

		// And no more advertisements can be made for this relay parent.

		// verify for peer_a
		let candidate_hash = CandidateHash(Hash::repeat_byte(0xBB));
		advertise_collation(
			&mut virtual_overseer,
			peer_a,
			head_b,
			Some((candidate_hash, Hash::zero())),
		)
		.await;
		test_helpers::Yield::new().await;
		assert_matches!(virtual_overseer.recv().now_or_never(), None);

		// verify for peer_b
		let candidate_hash = CandidateHash(Hash::repeat_byte(0xCC));
		advertise_collation(
			&mut virtual_overseer,
			peer_b,
			head_b,
			Some((candidate_hash, Hash::zero())),
		)
		.await;
		test_helpers::Yield::new().await;
		assert_matches!(virtual_overseer.recv().now_or_never(), None);

		virtual_overseer
	});
}

// This should not happen in practice since claim queue is supported on all networks but just in
// case validate that the fallback works as expected
#[test]
fn collation_fetches_without_claim_queue() {
	let test_state = TestState::without_claim_queue();

	test_harness(ReputationAggregator::new(|_| true), |test_harness| async move {
		let TestHarness { mut virtual_overseer, keystore } = test_harness;

		let head_b = Hash::from_low_u64_be(test_state.relay_parent.to_low_u64_be() - 1);
		let head_b_num: u32 = 2;

		update_view(&mut virtual_overseer, &test_state, vec![(head_b, head_b_num)], 1).await;

		let peer_a = PeerId::random();
		let pair_a = CollatorPair::generate().0;

		connect_and_declare_collator(
			&mut virtual_overseer,
			peer_a,
			pair_a.clone(),
			test_state.chain_ids[0],
			CollationVersion::V2,
		)
		.await;

		let peer_b = PeerId::random();
		let pair_b = CollatorPair::generate().0;

		// connect an unneeded collator
		connect_and_declare_collator(
			&mut virtual_overseer,
			peer_b,
			pair_b.clone(),
			test_state.chain_ids[1],
			CollationVersion::V2,
		)
		.await;
		assert_matches!(
				overseer_recv(&mut virtual_overseer).await,
				AllMessages::NetworkBridgeTx(
				NetworkBridgeTxMessage::ReportPeer(ReportPeerMessage::Single(peer_id, _)),
			) => {
				assert_eq!(peer_id, peer_b);
			}
		);
		assert_matches!(
				overseer_recv(&mut virtual_overseer).await,
				AllMessages::NetworkBridgeTx(
				NetworkBridgeTxMessage::DisconnectPeer(peer_id, peer_set)
			) => {
				assert_eq!(peer_id, peer_b);
				assert_eq!(peer_set, PeerSet::Collation);
			}
		);

		// in fallback mode we only accept what's scheduled on the core
		submit_second_and_assert(
			&mut virtual_overseer,
			keystore.clone(),
			ParaId::from(test_state.chain_ids[0]),
			head_b,
			peer_a,
			HeadData(vec![0u8]),
		)
		.await;

		// `peer_a` sends another advertisement and it is ignored
		let candidate_hash = CandidateHash(Hash::repeat_byte(0xAA));
		advertise_collation(
			&mut virtual_overseer,
			peer_a,
			head_b,
			Some((candidate_hash, Hash::zero())),
		)
		.await;
		test_helpers::Yield::new().await;
		assert_matches!(virtual_overseer.recv().now_or_never(), None);

		virtual_overseer
	});
}

#[test]
fn collation_fetching_prefer_entries_earlier_in_claim_queue() {
	let test_state = TestState::with_shared_core();

	test_harness(ReputationAggregator::new(|_| true), |test_harness| async move {
		let TestHarness { mut virtual_overseer, keystore } = test_harness;

		let pair_a = CollatorPair::generate().0;
		let collator_a = PeerId::random();
		let para_id_a = test_state.chain_ids[0];

		let pair_b = CollatorPair::generate().0;
		let collator_b = PeerId::random();
		let para_id_b = test_state.chain_ids[1];

		let head = Hash::from_low_u64_be(128);
		let head_num: u32 = 2;

		update_view(&mut virtual_overseer, &test_state, vec![(head, head_num)], 1).await;

		connect_and_declare_collator(
			&mut virtual_overseer,
			collator_a,
			pair_a.clone(),
			para_id_a,
			CollationVersion::V2,
		)
		.await;

		connect_and_declare_collator(
			&mut virtual_overseer,
			collator_b,
			pair_b.clone(),
			para_id_b,
			CollationVersion::V2,
		)
		.await;

		let (candidate_a1, commitments_a1) =
			create_dummy_candidate_and_commitments(para_id_a, HeadData(vec![0u8]), head);
		let (candidate_b1, commitments_b1) =
			create_dummy_candidate_and_commitments(para_id_b, HeadData(vec![1u8]), head);
		let (candidate_a2, commitments_a2) =
			create_dummy_candidate_and_commitments(para_id_a, HeadData(vec![2u8]), head);
		let (candidate_a3, _) =
			create_dummy_candidate_and_commitments(para_id_a, HeadData(vec![3u8]), head);
		let parent_head_data_a1 = HeadData(vec![0u8]);
		let parent_head_data_b1 = HeadData(vec![1u8]);
		let parent_head_data_a2 = HeadData(vec![2u8]);
		let parent_head_data_a3 = HeadData(vec![3u8]);

		// advertise a collation for `para_id_a` but don't send the collation. This will be a
		// pending fetch.
		assert_advertise_collation(
			&mut virtual_overseer,
			collator_a,
			head,
			para_id_a,
			(candidate_a1.hash(), parent_head_data_a1.hash()),
		)
		.await;

		let response_channel_a1 = assert_fetch_collation_request(
			&mut virtual_overseer,
			head,
			para_id_a,
			Some(candidate_a1.hash()),
		)
		.await;

		// advertise another collation for `para_id_a`. This one should be fetched last.
		assert_advertise_collation(
			&mut virtual_overseer,
			collator_a,
			head,
			para_id_a,
			(candidate_a2.hash(), parent_head_data_a2.hash()),
		)
		.await;

		// There is a pending collation so nothing should be fetched
		test_helpers::Yield::new().await;
		assert_matches!(virtual_overseer.recv().now_or_never(), None);

		// Advertise a collation for `para_id_b`. This should be fetched second
		assert_advertise_collation(
			&mut virtual_overseer,
			collator_b,
			head,
			para_id_b,
			(candidate_b1.hash(), parent_head_data_b1.hash()),
		)
		.await;

		// Again - no fetch because of the pending collation
		test_helpers::Yield::new().await;
		assert_matches!(virtual_overseer.recv().now_or_never(), None);

		//Now send a response for the first fetch and examine the second fetch
		send_collation_and_assert_processing(
			&mut virtual_overseer,
			keystore.clone(),
			head,
			para_id_a,
			collator_a,
			response_channel_a1,
			candidate_a1,
			commitments_a1,
			PoV { block_data: BlockData(vec![1]) },
		)
		.await;

		// The next fetch should be for `para_id_b`
		let response_channel_b = assert_fetch_collation_request(
			&mut virtual_overseer,
			head,
			para_id_b,
			Some(candidate_b1.hash()),
		)
		.await;

		send_collation_and_assert_processing(
			&mut virtual_overseer,
			keystore.clone(),
			head,
			para_id_b,
			collator_b,
			response_channel_b,
			candidate_b1,
			commitments_b1,
			PoV { block_data: BlockData(vec![2]) },
		)
		.await;

		// and the final one for `para_id_a`
		let response_channel_a2 = assert_fetch_collation_request(
			&mut virtual_overseer,
			head,
			para_id_a,
			Some(candidate_a2.hash()),
		)
		.await;

		// Advertise another collation for `para_id_a`. This should be rejected as there is no slot
		// in the claim queue for it. One is fetched and one is pending.
		advertise_collation(
			&mut virtual_overseer,
			collator_a,
			head,
			Some((candidate_a3.hash(), parent_head_data_a3.hash())),
		)
		.await;

		// `CanSecond` shouldn't be sent as the advertisement should be ignored
		test_helpers::Yield::new().await;
		assert_matches!(virtual_overseer.recv().now_or_never(), None);

		// Fetch the pending collation
		send_collation_and_assert_processing(
			&mut virtual_overseer,
			keystore.clone(),
			head,
			para_id_a,
			collator_a,
			response_channel_a2,
			candidate_a2,
			commitments_a2,
			PoV { block_data: BlockData(vec![3]) },
		)
		.await;
=======
			Some((candidate_hash, parent_head_data_hash)),
		)
		.await;

		assert_matches!(
			overseer_recv(&mut virtual_overseer).await,
			AllMessages::CandidateBacking(
				CandidateBackingMessage::CanSecond(request, tx),
			) => {
				assert_eq!(request.candidate_hash, candidate_hash);
				assert_eq!(request.candidate_para_id, test_state.chain_ids[0]);
				assert_eq!(request.parent_head_data_hash, parent_head_data_hash);
				tx.send(true).expect("receiving side should be alive");
			}
		);

		let response_channel = assert_fetch_collation_request(
			&mut virtual_overseer,
			head_b,
			test_state.chain_ids[0],
			Some(candidate_hash),
		)
		.await;

		response_channel
			.send(Ok((
				request_v2::CollationFetchingResponse::Collation(candidate.clone(), pov.clone())
					.encode(),
				ProtocolName::from(""),
			)))
			.expect("Sending response should succeed");

		if v2_feature_enabled {
			assert_candidate_backing_second(
				&mut virtual_overseer,
				head_b,
				test_state.chain_ids[0],
				&pov,
				CollationVersion::V2,
			)
			.await;

			send_seconded_statement(&mut virtual_overseer, keystore.clone(), &committed_candidate)
				.await;

			assert_collation_seconded(&mut virtual_overseer, head_b, peer_a, CollationVersion::V2)
				.await;
		} else {
			// Reported malicious. Used v2 descriptor without the feature being enabled
			assert_matches!(
				overseer_recv(&mut virtual_overseer).await,
				AllMessages::NetworkBridgeTx(
					NetworkBridgeTxMessage::ReportPeer(ReportPeerMessage::Single(peer_id, rep)),
				) => {
					assert_eq!(peer_a, peer_id);
					assert_eq!(rep.value, COST_REPORT_BAD.cost_or_benefit());
				}
			);
		}
>>>>>>> 0e09ad44

		virtual_overseer
	});
}

#[test]
<<<<<<< HEAD
fn collation_fetching_considers_advertisements_from_the_whole_view() {
	let test_state = TestState::with_shared_core();

	test_harness(ReputationAggregator::new(|_| true), |test_harness| async move {
		let TestHarness { mut virtual_overseer, keystore } = test_harness;

		let pair_a = CollatorPair::generate().0;
		let collator_a = PeerId::random();
		let para_id_a = test_state.chain_ids[0];

		let pair_b = CollatorPair::generate().0;
		let collator_b = PeerId::random();
		let para_id_b = test_state.chain_ids[1];

		let relay_parent_2 = Hash::from_low_u64_be(test_state.relay_parent.to_low_u64_be() - 1);

		update_view(&mut virtual_overseer, &test_state, vec![(relay_parent_2, 2)], 1).await;

		connect_and_declare_collator(
			&mut virtual_overseer,
			collator_a,
			pair_a.clone(),
			para_id_a,
			CollationVersion::V2,
		)
		.await;

		connect_and_declare_collator(
			&mut virtual_overseer,
			collator_b,
			pair_b.clone(),
			para_id_b,
=======
fn invalid_v2_descriptor() {
	let test_state = TestState::default();

	test_harness(ReputationAggregator::new(|_| true), |test_harness| async move {
		let TestHarness { mut virtual_overseer, .. } = test_harness;

		let pair_a = CollatorPair::generate().0;

		let head_b = Hash::from_low_u64_be(128);
		let head_b_num: u32 = 0;

		update_view(&mut virtual_overseer, &test_state, vec![(head_b, head_b_num)], 1).await;

		let peer_a = PeerId::random();

		connect_and_declare_collator(
			&mut virtual_overseer,
			peer_a,
			pair_a.clone(),
			test_state.chain_ids[0],
>>>>>>> 0e09ad44
			CollationVersion::V2,
		)
		.await;

<<<<<<< HEAD
		// Two advertisements for `para_id_a` at `relay_parent_2`
		submit_second_and_assert(
			&mut virtual_overseer,
			keystore.clone(),
			para_id_a,
			relay_parent_2,
			collator_a,
			HeadData(vec![0u8]),
		)
		.await;

		submit_second_and_assert(
			&mut virtual_overseer,
			keystore.clone(),
			para_id_a,
			relay_parent_2,
			collator_a,
			HeadData(vec![1u8]),
		)
		.await;

		// parent hashes are hardcoded in `get_parent_hash` (called from `update_view`) to be
		// `current hash + 1` so we need to craft them carefully (decrement by 2) in order to make
		// them fall in the same view.
		let relay_parent_4 = Hash::from_low_u64_be(relay_parent_2.to_low_u64_be() - 2);

		update_view(&mut virtual_overseer, &test_state, vec![(relay_parent_4, 4)], 1).await;

		// One advertisement for `para_id_b` at `relay_parent_4`
		submit_second_and_assert(
			&mut virtual_overseer,
			keystore.clone(),
			para_id_b,
			relay_parent_4,
			collator_b,
			HeadData(vec![3u8]),
		)
		.await;

		// At this point the claim queue is satisfied and any advertisement at `relay_parent_4`
		// must be ignored

		// Advertisement for `para_id_a` at `relay_parent_4` which must be ignored
		let (candidate_a, _) =
			create_dummy_candidate_and_commitments(para_id_a, HeadData(vec![5u8]), relay_parent_4);
		let parent_head_data_a = HeadData(vec![5u8]);

		advertise_collation(
			&mut virtual_overseer,
			collator_a,
			relay_parent_4,
			Some((candidate_a.hash(), parent_head_data_a.hash())),
		)
		.await;

		test_helpers::Yield::new().await;
		assert_matches!(virtual_overseer.recv().now_or_never(), None);

		// Advertisement for `para_id_b` at `relay_parent_4` which must be ignored
		let (candidate_b, _) =
			create_dummy_candidate_and_commitments(para_id_b, HeadData(vec![6u8]), relay_parent_4);
		let parent_head_data_b = HeadData(vec![6u8]);

		advertise_collation(
			&mut virtual_overseer,
			collator_b,
			relay_parent_4,
			Some((candidate_b.hash(), parent_head_data_b.hash())),
		)
		.await;

		// `CanSecond` shouldn't be sent as the advertisement should be ignored
		test_helpers::Yield::new().await;
		assert_matches!(virtual_overseer.recv().now_or_never(), None);

		// At `relay_parent_6` the advertisement for `para_id_b` falls out of the view so a new one
		// can be accepted
		let relay_parent_6 = Hash::from_low_u64_be(relay_parent_4.to_low_u64_be() - 2);
		update_view(&mut virtual_overseer, &test_state, vec![(relay_parent_6, 6)], 1).await;

		submit_second_and_assert(
			&mut virtual_overseer,
			keystore.clone(),
			para_id_a,
			relay_parent_6,
			collator_a,
			HeadData(vec![3u8]),
		)
		.await;

		virtual_overseer
	});
}

#[test]
fn claim_queue_spot_claimed_at_next_relay_parent() {
	let mut test_state = TestState::with_one_scheduled_para();

	// Shorten the claim queue to make the test smaller
	let mut claim_queue = BTreeMap::new();
	claim_queue.insert(
		CoreIndex(0),
		VecDeque::from_iter(
			[ParaId::from(test_state.chain_ids[0]), ParaId::from(test_state.chain_ids[0])]
				.into_iter(),
		),
	);
	test_state.claim_queue = Some(claim_queue);
	test_state.async_backing_params.max_candidate_depth = 3;
	test_state.async_backing_params.allowed_ancestry_len = 2;

	test_harness(ReputationAggregator::new(|_| true), |test_harness| async move {
		let TestHarness { mut virtual_overseer, keystore } = test_harness;

		let hash_a = Hash::from_low_u64_be(12);
		let hash_b = Hash::from_low_u64_be(11);
		let hash_c = Hash::from_low_u64_be(10);

		let pair_a = CollatorPair::generate().0;
		let collator_a = PeerId::random();
		let para_id_a = test_state.chain_ids[0];

		update_view(
			&mut virtual_overseer,
			&test_state,
			vec![(hash_a, 0), (hash_b, 1), (hash_c, 2)],
			3,
		)
		.await;

		connect_and_declare_collator(
			&mut virtual_overseer,
			collator_a,
			pair_a.clone(),
			para_id_a,
			CollationVersion::V2,
		)
		.await;

		// A collation at hash_a claims the spot at hash_a
		submit_second_and_assert(
			&mut virtual_overseer,
			keystore.clone(),
			ParaId::from(test_state.chain_ids[0]),
			hash_a,
			collator_a,
			HeadData(vec![0u8]),
		)
		.await;

		// Another collation at hash_a claims the spot at hash_b
		submit_second_and_assert(
			&mut virtual_overseer,
			keystore.clone(),
			ParaId::from(test_state.chain_ids[0]),
			hash_a,
			collator_a,
			HeadData(vec![1u8]),
		)
		.await;

		// Collation at hash_c claims its own spot
		submit_second_and_assert(
			&mut virtual_overseer,
			keystore.clone(),
			ParaId::from(test_state.chain_ids[0]),
			hash_c,
			collator_a,
			HeadData(vec![0u8]),
		)
		.await;

		// Collation at hash_b should be ignored because the claim queue is satisfied
		advertise_collation(&mut virtual_overseer, collator_a, hash_b, None).await;

		test_helpers::Yield::new().await;
		assert_matches!(virtual_overseer.recv().now_or_never(), None);
=======
		let mut candidates = vec![];

		let mut committed_candidate = dummy_committed_candidate_receipt_v2(head_b);
		committed_candidate.descriptor.set_para_id(test_state.chain_ids[0]);
		committed_candidate
			.descriptor
			.set_persisted_validation_data_hash(dummy_pvd().hash());
		// First para is assigned to core 0, set an invalid core index.
		committed_candidate.descriptor.set_core_index(CoreIndex(10));
		committed_candidate.descriptor.set_session_index(test_state.session_index);

		candidates.push(committed_candidate.clone());

		// Invalid session index.
		committed_candidate.descriptor.set_core_index(CoreIndex(0));
		committed_candidate.descriptor.set_session_index(10);

		candidates.push(committed_candidate);

		for committed_candidate in candidates {
			let candidate: CandidateReceipt = committed_candidate.clone().to_plain();
			let pov = PoV { block_data: BlockData(vec![1]) };

			let candidate_hash = candidate.hash();
			let parent_head_data_hash = Hash::zero();

			advertise_collation(
				&mut virtual_overseer,
				peer_a,
				head_b,
				Some((candidate_hash, parent_head_data_hash)),
			)
			.await;

			assert_matches!(
				overseer_recv(&mut virtual_overseer).await,
				AllMessages::CandidateBacking(
					CandidateBackingMessage::CanSecond(request, tx),
				) => {
					assert_eq!(request.candidate_hash, candidate_hash);
					assert_eq!(request.candidate_para_id, test_state.chain_ids[0]);
					assert_eq!(request.parent_head_data_hash, parent_head_data_hash);
					tx.send(true).expect("receiving side should be alive");
				}
			);

			let response_channel = assert_fetch_collation_request(
				&mut virtual_overseer,
				head_b,
				test_state.chain_ids[0],
				Some(candidate_hash),
			)
			.await;

			response_channel
				.send(Ok((
					request_v2::CollationFetchingResponse::Collation(
						candidate.clone(),
						pov.clone(),
					)
					.encode(),
					ProtocolName::from(""),
				)))
				.expect("Sending response should succeed");

			// Reported malicious. Invalid core index
			assert_matches!(
				overseer_recv(&mut virtual_overseer).await,
				AllMessages::NetworkBridgeTx(
					NetworkBridgeTxMessage::ReportPeer(ReportPeerMessage::Single(peer_id, rep)),
				) => {
					assert_eq!(peer_a, peer_id);
					assert_eq!(rep.value, COST_REPORT_BAD.cost_or_benefit());
				}
			);
		}
>>>>>>> 0e09ad44

		virtual_overseer
	});
}<|MERGE_RESOLUTION|>--- conflicted
+++ resolved
@@ -20,13 +20,8 @@
 
 use polkadot_node_subsystem::messages::ChainApiMessage;
 use polkadot_primitives::{
-<<<<<<< HEAD
-	vstaging::CommittedCandidateReceiptV2 as CommittedCandidateReceipt, BlockNumber,
-	CandidateCommitments, Header, SigningContext, ValidatorId,
-=======
 	vstaging::{CommittedCandidateReceiptV2 as CommittedCandidateReceipt, MutateDescriptorV2},
 	AsyncBackingParams, BlockNumber, CandidateCommitments, Header, SigningContext, ValidatorId,
->>>>>>> 0e09ad44
 };
 use polkadot_primitives_test_helpers::dummy_committed_candidate_receipt_v2;
 use rstest::rstest;
@@ -80,38 +75,11 @@
 		overseer_recv(virtual_overseer).await,
 		AllMessages::RuntimeApi(RuntimeApiMessage::Request(
 			parent,
-<<<<<<< HEAD
-			RuntimeApiRequest::Version(tx),
-		)) if parent == hash => {
-			match test_state.claim_queue {
-				Some(_) => {
-					let _ = tx.send(Ok(RuntimeApiRequest::CLAIM_QUEUE_RUNTIME_REQUIREMENT));
-				},
-				None => {
-					let _ = tx.send(Ok(RuntimeApiRequest::CLAIM_QUEUE_RUNTIME_REQUIREMENT - 1));
-				}
-			}
-		}
-	);
-
-	if let Some(claim_queue) = &test_state.claim_queue {
-		assert_matches!(
-			overseer_recv(virtual_overseer).await,
-			AllMessages::RuntimeApi(RuntimeApiMessage::Request(
-				parent,
-				RuntimeApiRequest::ClaimQueue(tx),
-			)) if parent == hash => {
-				let _ = tx.send(Ok(claim_queue.clone()));
-			}
-		);
-	}
-=======
 			RuntimeApiRequest::ClaimQueue(tx),
 		)) if parent == hash => {
 			let _ = tx.send(Ok(test_state.claim_queue.clone()));
 		}
 	);
->>>>>>> 0e09ad44
 }
 
 /// Handle a view update.
@@ -155,12 +123,7 @@
 				_,
 				RuntimeApiRequest::AsyncBackingParams(tx),
 			)) => {
-<<<<<<< HEAD
-				tx.send(Ok(test_state.async_backing_params)).unwrap();
-				(parent, new_view.get(&parent).copied().expect("Unknown parent requested"))
-=======
 				tx.send(Ok(ASYNC_BACKING_PARAMETERS)).unwrap();
->>>>>>> 0e09ad44
 			}
 		);
 
@@ -1430,11 +1393,6 @@
 	});
 }
 
-<<<<<<< HEAD
-#[test]
-fn collations_outside_limits_are_not_fetched() {
-	let test_state = TestState::with_shared_core();
-=======
 #[rstest]
 #[case(true)]
 #[case(false)]
@@ -1444,19 +1402,18 @@
 	if !v2_feature_enabled {
 		test_state.node_features = NodeFeatures::EMPTY;
 	}
->>>>>>> 0e09ad44
 
 	test_harness(ReputationAggregator::new(|_| true), |test_harness| async move {
 		let TestHarness { mut virtual_overseer, keystore } = test_harness;
 
-<<<<<<< HEAD
+		let pair_a = CollatorPair::generate().0;
+
 		let head_b = Hash::from_low_u64_be(128);
-		let head_b_num: u32 = 2;
+		let head_b_num: u32 = 0;
 
 		update_view(&mut virtual_overseer, &test_state, vec![(head_b, head_b_num)], 1).await;
 
 		let peer_a = PeerId::random();
-		let pair_a = CollatorPair::generate().0;
 
 		connect_and_declare_collator(
 			&mut virtual_overseer,
@@ -1467,140 +1424,6 @@
 		)
 		.await;
 
-		let peer_b = PeerId::random();
-		let pair_b = CollatorPair::generate().0;
-
-		connect_and_declare_collator(
-			&mut virtual_overseer,
-			peer_b,
-			pair_b.clone(),
-			test_state.chain_ids[1],
-			CollationVersion::V2,
-		)
-		.await;
-
-		submit_second_and_assert(
-			&mut virtual_overseer,
-			keystore.clone(),
-			ParaId::from(test_state.chain_ids[0]),
-			head_b,
-			peer_a,
-			HeadData(vec![1u8]),
-		)
-		.await;
-
-		submit_second_and_assert(
-			&mut virtual_overseer,
-			keystore.clone(),
-			ParaId::from(test_state.chain_ids[1]),
-			head_b,
-			peer_b,
-			HeadData(vec![2u8]),
-		)
-		.await;
-
-		submit_second_and_assert(
-			&mut virtual_overseer,
-			keystore.clone(),
-			ParaId::from(test_state.chain_ids[0]),
-			head_b,
-			peer_a,
-			HeadData(vec![3u8]),
-		)
-		.await;
-
-		// No more advertisements can be made for this relay parent.
-
-		// verify for peer_a
-		let candidate_hash = CandidateHash(Hash::repeat_byte(0xAA));
-		advertise_collation(
-			&mut virtual_overseer,
-			peer_a,
-			head_b,
-			Some((candidate_hash, Hash::zero())),
-		)
-		.await;
-		test_helpers::Yield::new().await;
-		assert_matches!(virtual_overseer.recv().now_or_never(), None);
-
-		// verify for peer_b
-		let candidate_hash = CandidateHash(Hash::repeat_byte(0xBB));
-		advertise_collation(
-			&mut virtual_overseer,
-			peer_b,
-			head_b,
-			Some((candidate_hash, Hash::zero())),
-		)
-		.await;
-		test_helpers::Yield::new().await;
-		assert_matches!(virtual_overseer.recv().now_or_never(), None);
-
-		virtual_overseer
-	});
-}
-
-#[test]
-fn fair_collation_fetches() {
-	let test_state = TestState::with_shared_core();
-
-	test_harness(ReputationAggregator::new(|_| true), |test_harness| async move {
-		let TestHarness { mut virtual_overseer, keystore } = test_harness;
-
-		let head_b = Hash::from_low_u64_be(128);
-		let head_b_num: u32 = 2;
-=======
-		let pair_a = CollatorPair::generate().0;
-
-		let head_b = Hash::from_low_u64_be(128);
-		let head_b_num: u32 = 0;
->>>>>>> 0e09ad44
-
-		update_view(&mut virtual_overseer, &test_state, vec![(head_b, head_b_num)], 1).await;
-
-		let peer_a = PeerId::random();
-<<<<<<< HEAD
-		let pair_a = CollatorPair::generate().0;
-=======
->>>>>>> 0e09ad44
-
-		connect_and_declare_collator(
-			&mut virtual_overseer,
-			peer_a,
-			pair_a.clone(),
-			test_state.chain_ids[0],
-			CollationVersion::V2,
-		)
-		.await;
-
-<<<<<<< HEAD
-		let peer_b = PeerId::random();
-		let pair_b = CollatorPair::generate().0;
-
-		connect_and_declare_collator(
-			&mut virtual_overseer,
-			peer_b,
-			pair_b.clone(),
-			test_state.chain_ids[1],
-			CollationVersion::V2,
-		)
-		.await;
-
-		// `peer_a` sends two advertisements (its claim queue limit)
-		for i in 0..2u8 {
-			submit_second_and_assert(
-				&mut virtual_overseer,
-				keystore.clone(),
-				ParaId::from(test_state.chain_ids[0]),
-				head_b,
-				peer_a,
-				HeadData(vec![i]),
-			)
-			.await;
-		}
-
-		// `peer_a` sends another advertisement and it is ignored
-		let candidate_hash = CandidateHash(Hash::repeat_byte(0xAA));
-=======
 		let mut committed_candidate = dummy_committed_candidate_receipt_v2(head_b);
 		committed_candidate.descriptor.set_para_id(test_state.chain_ids[0]);
 		committed_candidate
@@ -1616,313 +1439,10 @@
 		let candidate_hash = candidate.hash();
 		let parent_head_data_hash = Hash::zero();
 
->>>>>>> 0e09ad44
 		advertise_collation(
 			&mut virtual_overseer,
 			peer_a,
 			head_b,
-<<<<<<< HEAD
-			Some((candidate_hash, Hash::zero())),
-		)
-		.await;
-		test_helpers::Yield::new().await;
-		assert_matches!(virtual_overseer.recv().now_or_never(), None);
-
-		// `peer_b` should still be able to advertise its collation
-		submit_second_and_assert(
-			&mut virtual_overseer,
-			keystore.clone(),
-			ParaId::from(test_state.chain_ids[1]),
-			head_b,
-			peer_b,
-			HeadData(vec![0u8]),
-		)
-		.await;
-
-		// And no more advertisements can be made for this relay parent.
-
-		// verify for peer_a
-		let candidate_hash = CandidateHash(Hash::repeat_byte(0xBB));
-		advertise_collation(
-			&mut virtual_overseer,
-			peer_a,
-			head_b,
-			Some((candidate_hash, Hash::zero())),
-		)
-		.await;
-		test_helpers::Yield::new().await;
-		assert_matches!(virtual_overseer.recv().now_or_never(), None);
-
-		// verify for peer_b
-		let candidate_hash = CandidateHash(Hash::repeat_byte(0xCC));
-		advertise_collation(
-			&mut virtual_overseer,
-			peer_b,
-			head_b,
-			Some((candidate_hash, Hash::zero())),
-		)
-		.await;
-		test_helpers::Yield::new().await;
-		assert_matches!(virtual_overseer.recv().now_or_never(), None);
-
-		virtual_overseer
-	});
-}
-
-// This should not happen in practice since claim queue is supported on all networks but just in
-// case validate that the fallback works as expected
-#[test]
-fn collation_fetches_without_claim_queue() {
-	let test_state = TestState::without_claim_queue();
-
-	test_harness(ReputationAggregator::new(|_| true), |test_harness| async move {
-		let TestHarness { mut virtual_overseer, keystore } = test_harness;
-
-		let head_b = Hash::from_low_u64_be(test_state.relay_parent.to_low_u64_be() - 1);
-		let head_b_num: u32 = 2;
-
-		update_view(&mut virtual_overseer, &test_state, vec![(head_b, head_b_num)], 1).await;
-
-		let peer_a = PeerId::random();
-		let pair_a = CollatorPair::generate().0;
-
-		connect_and_declare_collator(
-			&mut virtual_overseer,
-			peer_a,
-			pair_a.clone(),
-			test_state.chain_ids[0],
-			CollationVersion::V2,
-		)
-		.await;
-
-		let peer_b = PeerId::random();
-		let pair_b = CollatorPair::generate().0;
-
-		// connect an unneeded collator
-		connect_and_declare_collator(
-			&mut virtual_overseer,
-			peer_b,
-			pair_b.clone(),
-			test_state.chain_ids[1],
-			CollationVersion::V2,
-		)
-		.await;
-		assert_matches!(
-				overseer_recv(&mut virtual_overseer).await,
-				AllMessages::NetworkBridgeTx(
-				NetworkBridgeTxMessage::ReportPeer(ReportPeerMessage::Single(peer_id, _)),
-			) => {
-				assert_eq!(peer_id, peer_b);
-			}
-		);
-		assert_matches!(
-				overseer_recv(&mut virtual_overseer).await,
-				AllMessages::NetworkBridgeTx(
-				NetworkBridgeTxMessage::DisconnectPeer(peer_id, peer_set)
-			) => {
-				assert_eq!(peer_id, peer_b);
-				assert_eq!(peer_set, PeerSet::Collation);
-			}
-		);
-
-		// in fallback mode we only accept what's scheduled on the core
-		submit_second_and_assert(
-			&mut virtual_overseer,
-			keystore.clone(),
-			ParaId::from(test_state.chain_ids[0]),
-			head_b,
-			peer_a,
-			HeadData(vec![0u8]),
-		)
-		.await;
-
-		// `peer_a` sends another advertisement and it is ignored
-		let candidate_hash = CandidateHash(Hash::repeat_byte(0xAA));
-		advertise_collation(
-			&mut virtual_overseer,
-			peer_a,
-			head_b,
-			Some((candidate_hash, Hash::zero())),
-		)
-		.await;
-		test_helpers::Yield::new().await;
-		assert_matches!(virtual_overseer.recv().now_or_never(), None);
-
-		virtual_overseer
-	});
-}
-
-#[test]
-fn collation_fetching_prefer_entries_earlier_in_claim_queue() {
-	let test_state = TestState::with_shared_core();
-
-	test_harness(ReputationAggregator::new(|_| true), |test_harness| async move {
-		let TestHarness { mut virtual_overseer, keystore } = test_harness;
-
-		let pair_a = CollatorPair::generate().0;
-		let collator_a = PeerId::random();
-		let para_id_a = test_state.chain_ids[0];
-
-		let pair_b = CollatorPair::generate().0;
-		let collator_b = PeerId::random();
-		let para_id_b = test_state.chain_ids[1];
-
-		let head = Hash::from_low_u64_be(128);
-		let head_num: u32 = 2;
-
-		update_view(&mut virtual_overseer, &test_state, vec![(head, head_num)], 1).await;
-
-		connect_and_declare_collator(
-			&mut virtual_overseer,
-			collator_a,
-			pair_a.clone(),
-			para_id_a,
-			CollationVersion::V2,
-		)
-		.await;
-
-		connect_and_declare_collator(
-			&mut virtual_overseer,
-			collator_b,
-			pair_b.clone(),
-			para_id_b,
-			CollationVersion::V2,
-		)
-		.await;
-
-		let (candidate_a1, commitments_a1) =
-			create_dummy_candidate_and_commitments(para_id_a, HeadData(vec![0u8]), head);
-		let (candidate_b1, commitments_b1) =
-			create_dummy_candidate_and_commitments(para_id_b, HeadData(vec![1u8]), head);
-		let (candidate_a2, commitments_a2) =
-			create_dummy_candidate_and_commitments(para_id_a, HeadData(vec![2u8]), head);
-		let (candidate_a3, _) =
-			create_dummy_candidate_and_commitments(para_id_a, HeadData(vec![3u8]), head);
-		let parent_head_data_a1 = HeadData(vec![0u8]);
-		let parent_head_data_b1 = HeadData(vec![1u8]);
-		let parent_head_data_a2 = HeadData(vec![2u8]);
-		let parent_head_data_a3 = HeadData(vec![3u8]);
-
-		// advertise a collation for `para_id_a` but don't send the collation. This will be a
-		// pending fetch.
-		assert_advertise_collation(
-			&mut virtual_overseer,
-			collator_a,
-			head,
-			para_id_a,
-			(candidate_a1.hash(), parent_head_data_a1.hash()),
-		)
-		.await;
-
-		let response_channel_a1 = assert_fetch_collation_request(
-			&mut virtual_overseer,
-			head,
-			para_id_a,
-			Some(candidate_a1.hash()),
-		)
-		.await;
-
-		// advertise another collation for `para_id_a`. This one should be fetched last.
-		assert_advertise_collation(
-			&mut virtual_overseer,
-			collator_a,
-			head,
-			para_id_a,
-			(candidate_a2.hash(), parent_head_data_a2.hash()),
-		)
-		.await;
-
-		// There is a pending collation so nothing should be fetched
-		test_helpers::Yield::new().await;
-		assert_matches!(virtual_overseer.recv().now_or_never(), None);
-
-		// Advertise a collation for `para_id_b`. This should be fetched second
-		assert_advertise_collation(
-			&mut virtual_overseer,
-			collator_b,
-			head,
-			para_id_b,
-			(candidate_b1.hash(), parent_head_data_b1.hash()),
-		)
-		.await;
-
-		// Again - no fetch because of the pending collation
-		test_helpers::Yield::new().await;
-		assert_matches!(virtual_overseer.recv().now_or_never(), None);
-
-		//Now send a response for the first fetch and examine the second fetch
-		send_collation_and_assert_processing(
-			&mut virtual_overseer,
-			keystore.clone(),
-			head,
-			para_id_a,
-			collator_a,
-			response_channel_a1,
-			candidate_a1,
-			commitments_a1,
-			PoV { block_data: BlockData(vec![1]) },
-		)
-		.await;
-
-		// The next fetch should be for `para_id_b`
-		let response_channel_b = assert_fetch_collation_request(
-			&mut virtual_overseer,
-			head,
-			para_id_b,
-			Some(candidate_b1.hash()),
-		)
-		.await;
-
-		send_collation_and_assert_processing(
-			&mut virtual_overseer,
-			keystore.clone(),
-			head,
-			para_id_b,
-			collator_b,
-			response_channel_b,
-			candidate_b1,
-			commitments_b1,
-			PoV { block_data: BlockData(vec![2]) },
-		)
-		.await;
-
-		// and the final one for `para_id_a`
-		let response_channel_a2 = assert_fetch_collation_request(
-			&mut virtual_overseer,
-			head,
-			para_id_a,
-			Some(candidate_a2.hash()),
-		)
-		.await;
-
-		// Advertise another collation for `para_id_a`. This should be rejected as there is no slot
-		// in the claim queue for it. One is fetched and one is pending.
-		advertise_collation(
-			&mut virtual_overseer,
-			collator_a,
-			head,
-			Some((candidate_a3.hash(), parent_head_data_a3.hash())),
-		)
-		.await;
-
-		// `CanSecond` shouldn't be sent as the advertisement should be ignored
-		test_helpers::Yield::new().await;
-		assert_matches!(virtual_overseer.recv().now_or_never(), None);
-
-		// Fetch the pending collation
-		send_collation_and_assert_processing(
-			&mut virtual_overseer,
-			keystore.clone(),
-			head,
-			para_id_a,
-			collator_a,
-			response_channel_a2,
-			candidate_a2,
-			commitments_a2,
-			PoV { block_data: BlockData(vec![3]) },
-		)
-		.await;
-=======
 			Some((candidate_hash, parent_head_data_hash)),
 		)
 		.await;
@@ -1982,15 +1502,400 @@
 				}
 			);
 		}
->>>>>>> 0e09ad44
 
 		virtual_overseer
 	});
 }
 
 #[test]
-<<<<<<< HEAD
-fn collation_fetching_considers_advertisements_from_the_whole_view() {
+fn invalid_v2_descriptor() {
+	let test_state = TestState::default();
+
+	test_harness(ReputationAggregator::new(|_| true), |test_harness| async move {
+		let TestHarness { mut virtual_overseer, .. } = test_harness;
+
+		let pair_a = CollatorPair::generate().0;
+
+		let head_b = Hash::from_low_u64_be(128);
+		let head_b_num: u32 = 0;
+
+		update_view(&mut virtual_overseer, &test_state, vec![(head_b, head_b_num)], 1).await;
+
+		let peer_a = PeerId::random();
+
+		connect_and_declare_collator(
+			&mut virtual_overseer,
+			peer_a,
+			pair_a.clone(),
+			test_state.chain_ids[0],
+			CollationVersion::V2,
+		)
+		.await;
+
+		let mut candidates = vec![];
+
+		let mut committed_candidate = dummy_committed_candidate_receipt_v2(head_b);
+		committed_candidate.descriptor.set_para_id(test_state.chain_ids[0]);
+		committed_candidate
+			.descriptor
+			.set_persisted_validation_data_hash(dummy_pvd().hash());
+		// First para is assigned to core 0, set an invalid core index.
+		committed_candidate.descriptor.set_core_index(CoreIndex(10));
+		committed_candidate.descriptor.set_session_index(test_state.session_index);
+
+		candidates.push(committed_candidate.clone());
+
+		// Invalid session index.
+		committed_candidate.descriptor.set_core_index(CoreIndex(0));
+		committed_candidate.descriptor.set_session_index(10);
+
+		candidates.push(committed_candidate);
+
+		for committed_candidate in candidates {
+			let candidate: CandidateReceipt = committed_candidate.clone().to_plain();
+			let pov = PoV { block_data: BlockData(vec![1]) };
+
+			let candidate_hash = candidate.hash();
+			let parent_head_data_hash = Hash::zero();
+
+			advertise_collation(
+				&mut virtual_overseer,
+				peer_a,
+				head_b,
+				Some((candidate_hash, parent_head_data_hash)),
+			)
+			.await;
+
+			assert_matches!(
+				overseer_recv(&mut virtual_overseer).await,
+				AllMessages::CandidateBacking(
+					CandidateBackingMessage::CanSecond(request, tx),
+				) => {
+					assert_eq!(request.candidate_hash, candidate_hash);
+					assert_eq!(request.candidate_para_id, test_state.chain_ids[0]);
+					assert_eq!(request.parent_head_data_hash, parent_head_data_hash);
+					tx.send(true).expect("receiving side should be alive");
+				}
+			);
+
+			let response_channel = assert_fetch_collation_request(
+				&mut virtual_overseer,
+				head_b,
+				test_state.chain_ids[0],
+				Some(candidate_hash),
+			)
+			.await;
+
+			response_channel
+				.send(Ok((
+					request_v2::CollationFetchingResponse::Collation(
+						candidate.clone(),
+						pov.clone(),
+					)
+					.encode(),
+					ProtocolName::from(""),
+				)))
+				.expect("Sending response should succeed");
+
+			// Reported malicious. Invalid core index
+			assert_matches!(
+				overseer_recv(&mut virtual_overseer).await,
+				AllMessages::NetworkBridgeTx(
+					NetworkBridgeTxMessage::ReportPeer(ReportPeerMessage::Single(peer_id, rep)),
+				) => {
+					assert_eq!(peer_a, peer_id);
+					assert_eq!(rep.value, COST_REPORT_BAD.cost_or_benefit());
+				}
+			);
+		}
+
+		virtual_overseer
+	});
+}
+
+#[test]
+fn collations_outside_limits_are_not_fetched() {
+	let test_state = TestState::with_shared_core();
+
+	test_harness(ReputationAggregator::new(|_| true), |test_harness| async move {
+		let TestHarness { mut virtual_overseer, keystore } = test_harness;
+
+		let head_b = Hash::from_low_u64_be(128);
+		let head_b_num: u32 = 2;
+
+		update_view(&mut virtual_overseer, &test_state, vec![(head_b, head_b_num)], 1).await;
+
+		let peer_a = PeerId::random();
+		let pair_a = CollatorPair::generate().0;
+
+		connect_and_declare_collator(
+			&mut virtual_overseer,
+			peer_a,
+			pair_a.clone(),
+			test_state.chain_ids[0],
+			CollationVersion::V2,
+		)
+		.await;
+
+		let peer_b = PeerId::random();
+		let pair_b = CollatorPair::generate().0;
+
+		connect_and_declare_collator(
+			&mut virtual_overseer,
+			peer_b,
+			pair_b.clone(),
+			test_state.chain_ids[1],
+			CollationVersion::V2,
+		)
+		.await;
+
+		submit_second_and_assert(
+			&mut virtual_overseer,
+			keystore.clone(),
+			ParaId::from(test_state.chain_ids[0]),
+			head_b,
+			peer_a,
+			HeadData(vec![1u8]),
+		)
+		.await;
+
+		submit_second_and_assert(
+			&mut virtual_overseer,
+			keystore.clone(),
+			ParaId::from(test_state.chain_ids[1]),
+			head_b,
+			peer_b,
+			HeadData(vec![2u8]),
+		)
+		.await;
+
+		submit_second_and_assert(
+			&mut virtual_overseer,
+			keystore.clone(),
+			ParaId::from(test_state.chain_ids[0]),
+			head_b,
+			peer_a,
+			HeadData(vec![3u8]),
+		)
+		.await;
+
+		// No more advertisements can be made for this relay parent.
+
+		// verify for peer_a
+		let candidate_hash = CandidateHash(Hash::repeat_byte(0xAA));
+		advertise_collation(
+			&mut virtual_overseer,
+			peer_a,
+			head_b,
+			Some((candidate_hash, Hash::zero())),
+		)
+		.await;
+		test_helpers::Yield::new().await;
+		assert_matches!(virtual_overseer.recv().now_or_never(), None);
+
+		// verify for peer_b
+		let candidate_hash = CandidateHash(Hash::repeat_byte(0xBB));
+		advertise_collation(
+			&mut virtual_overseer,
+			peer_b,
+			head_b,
+			Some((candidate_hash, Hash::zero())),
+		)
+		.await;
+		test_helpers::Yield::new().await;
+		assert_matches!(virtual_overseer.recv().now_or_never(), None);
+
+		virtual_overseer
+	});
+}
+
+#[test]
+fn fair_collation_fetches() {
+	let test_state = TestState::with_shared_core();
+
+	test_harness(ReputationAggregator::new(|_| true), |test_harness| async move {
+		let TestHarness { mut virtual_overseer, keystore } = test_harness;
+
+		let head_b = Hash::from_low_u64_be(128);
+		let head_b_num: u32 = 2;
+
+		update_view(&mut virtual_overseer, &test_state, vec![(head_b, head_b_num)], 1).await;
+
+		let peer_a = PeerId::random();
+		let pair_a = CollatorPair::generate().0;
+
+		connect_and_declare_collator(
+			&mut virtual_overseer,
+			peer_a,
+			pair_a.clone(),
+			test_state.chain_ids[0],
+			CollationVersion::V2,
+		)
+		.await;
+
+		let peer_b = PeerId::random();
+		let pair_b = CollatorPair::generate().0;
+
+		connect_and_declare_collator(
+			&mut virtual_overseer,
+			peer_b,
+			pair_b.clone(),
+			test_state.chain_ids[1],
+			CollationVersion::V2,
+		)
+		.await;
+
+		// `peer_a` sends two advertisements (its claim queue limit)
+		for i in 0..2u8 {
+			submit_second_and_assert(
+				&mut virtual_overseer,
+				keystore.clone(),
+				ParaId::from(test_state.chain_ids[0]),
+				head_b,
+				peer_a,
+				HeadData(vec![i]),
+			)
+			.await;
+		}
+
+		// `peer_a` sends another advertisement and it is ignored
+		let candidate_hash = CandidateHash(Hash::repeat_byte(0xAA));
+		advertise_collation(
+			&mut virtual_overseer,
+			peer_a,
+			head_b,
+			Some((candidate_hash, Hash::zero())),
+		)
+		.await;
+		test_helpers::Yield::new().await;
+		assert_matches!(virtual_overseer.recv().now_or_never(), None);
+
+		// `peer_b` should still be able to advertise its collation
+		submit_second_and_assert(
+			&mut virtual_overseer,
+			keystore.clone(),
+			ParaId::from(test_state.chain_ids[1]),
+			head_b,
+			peer_b,
+			HeadData(vec![0u8]),
+		)
+		.await;
+
+		// And no more advertisements can be made for this relay parent.
+
+		// verify for peer_a
+		let candidate_hash = CandidateHash(Hash::repeat_byte(0xBB));
+		advertise_collation(
+			&mut virtual_overseer,
+			peer_a,
+			head_b,
+			Some((candidate_hash, Hash::zero())),
+		)
+		.await;
+		test_helpers::Yield::new().await;
+		assert_matches!(virtual_overseer.recv().now_or_never(), None);
+
+		// verify for peer_b
+		let candidate_hash = CandidateHash(Hash::repeat_byte(0xCC));
+		advertise_collation(
+			&mut virtual_overseer,
+			peer_b,
+			head_b,
+			Some((candidate_hash, Hash::zero())),
+		)
+		.await;
+		test_helpers::Yield::new().await;
+		assert_matches!(virtual_overseer.recv().now_or_never(), None);
+
+		virtual_overseer
+	});
+}
+
+// This should not happen in practice since claim queue is supported on all networks but just in
+// case validate that the fallback works as expected
+#[test]
+fn collation_fetches_without_claim_queue() {
+	let test_state = TestState::without_claim_queue();
+
+	test_harness(ReputationAggregator::new(|_| true), |test_harness| async move {
+		let TestHarness { mut virtual_overseer, keystore } = test_harness;
+
+		let head_b = Hash::from_low_u64_be(test_state.relay_parent.to_low_u64_be() - 1);
+		let head_b_num: u32 = 2;
+
+		update_view(&mut virtual_overseer, &test_state, vec![(head_b, head_b_num)], 1).await;
+
+		let peer_a = PeerId::random();
+		let pair_a = CollatorPair::generate().0;
+
+		connect_and_declare_collator(
+			&mut virtual_overseer,
+			peer_a,
+			pair_a.clone(),
+			test_state.chain_ids[0],
+			CollationVersion::V2,
+		)
+		.await;
+
+		let peer_b = PeerId::random();
+		let pair_b = CollatorPair::generate().0;
+
+		// connect an unneeded collator
+		connect_and_declare_collator(
+			&mut virtual_overseer,
+			peer_b,
+			pair_b.clone(),
+			test_state.chain_ids[1],
+			CollationVersion::V2,
+		)
+		.await;
+		assert_matches!(
+				overseer_recv(&mut virtual_overseer).await,
+				AllMessages::NetworkBridgeTx(
+				NetworkBridgeTxMessage::ReportPeer(ReportPeerMessage::Single(peer_id, _)),
+			) => {
+				assert_eq!(peer_id, peer_b);
+			}
+		);
+		assert_matches!(
+				overseer_recv(&mut virtual_overseer).await,
+				AllMessages::NetworkBridgeTx(
+				NetworkBridgeTxMessage::DisconnectPeer(peer_id, peer_set)
+			) => {
+				assert_eq!(peer_id, peer_b);
+				assert_eq!(peer_set, PeerSet::Collation);
+			}
+		);
+
+		// in fallback mode we only accept what's scheduled on the core
+		submit_second_and_assert(
+			&mut virtual_overseer,
+			keystore.clone(),
+			ParaId::from(test_state.chain_ids[0]),
+			head_b,
+			peer_a,
+			HeadData(vec![0u8]),
+		)
+		.await;
+
+		// `peer_a` sends another advertisement and it is ignored
+		let candidate_hash = CandidateHash(Hash::repeat_byte(0xAA));
+		advertise_collation(
+			&mut virtual_overseer,
+			peer_a,
+			head_b,
+			Some((candidate_hash, Hash::zero())),
+		)
+		.await;
+		test_helpers::Yield::new().await;
+		assert_matches!(virtual_overseer.recv().now_or_never(), None);
+
+		virtual_overseer
+	});
+}
+
+#[test]
+fn collation_fetching_prefer_entries_earlier_in_claim_queue() {
 	let test_state = TestState::with_shared_core();
 
 	test_harness(ReputationAggregator::new(|_| true), |test_harness| async move {
@@ -2004,9 +1909,10 @@
 		let collator_b = PeerId::random();
 		let para_id_b = test_state.chain_ids[1];
 
-		let relay_parent_2 = Hash::from_low_u64_be(test_state.relay_parent.to_low_u64_be() - 1);
-
-		update_view(&mut virtual_overseer, &test_state, vec![(relay_parent_2, 2)], 1).await;
+		let head = Hash::from_low_u64_be(128);
+		let head_num: u32 = 2;
+
+		update_view(&mut virtual_overseer, &test_state, vec![(head, head_num)], 1).await;
 
 		connect_and_declare_collator(
 			&mut virtual_overseer,
@@ -2022,33 +1928,184 @@
 			collator_b,
 			pair_b.clone(),
 			para_id_b,
-=======
-fn invalid_v2_descriptor() {
-	let test_state = TestState::default();
+			CollationVersion::V2,
+		)
+		.await;
+
+		let (candidate_a1, commitments_a1) =
+			create_dummy_candidate_and_commitments(para_id_a, HeadData(vec![0u8]), head);
+		let (candidate_b1, commitments_b1) =
+			create_dummy_candidate_and_commitments(para_id_b, HeadData(vec![1u8]), head);
+		let (candidate_a2, commitments_a2) =
+			create_dummy_candidate_and_commitments(para_id_a, HeadData(vec![2u8]), head);
+		let (candidate_a3, _) =
+			create_dummy_candidate_and_commitments(para_id_a, HeadData(vec![3u8]), head);
+		let parent_head_data_a1 = HeadData(vec![0u8]);
+		let parent_head_data_b1 = HeadData(vec![1u8]);
+		let parent_head_data_a2 = HeadData(vec![2u8]);
+		let parent_head_data_a3 = HeadData(vec![3u8]);
+
+		// advertise a collation for `para_id_a` but don't send the collation. This will be a
+		// pending fetch.
+		assert_advertise_collation(
+			&mut virtual_overseer,
+			collator_a,
+			head,
+			para_id_a,
+			(candidate_a1.hash(), parent_head_data_a1.hash()),
+		)
+		.await;
+
+		let response_channel_a1 = assert_fetch_collation_request(
+			&mut virtual_overseer,
+			head,
+			para_id_a,
+			Some(candidate_a1.hash()),
+		)
+		.await;
+
+		// advertise another collation for `para_id_a`. This one should be fetched last.
+		assert_advertise_collation(
+			&mut virtual_overseer,
+			collator_a,
+			head,
+			para_id_a,
+			(candidate_a2.hash(), parent_head_data_a2.hash()),
+		)
+		.await;
+
+		// There is a pending collation so nothing should be fetched
+		test_helpers::Yield::new().await;
+		assert_matches!(virtual_overseer.recv().now_or_never(), None);
+
+		// Advertise a collation for `para_id_b`. This should be fetched second
+		assert_advertise_collation(
+			&mut virtual_overseer,
+			collator_b,
+			head,
+			para_id_b,
+			(candidate_b1.hash(), parent_head_data_b1.hash()),
+		)
+		.await;
+
+		// Again - no fetch because of the pending collation
+		test_helpers::Yield::new().await;
+		assert_matches!(virtual_overseer.recv().now_or_never(), None);
+
+		//Now send a response for the first fetch and examine the second fetch
+		send_collation_and_assert_processing(
+			&mut virtual_overseer,
+			keystore.clone(),
+			head,
+			para_id_a,
+			collator_a,
+			response_channel_a1,
+			candidate_a1,
+			commitments_a1,
+			PoV { block_data: BlockData(vec![1]) },
+		)
+		.await;
+
+		// The next fetch should be for `para_id_b`
+		let response_channel_b = assert_fetch_collation_request(
+			&mut virtual_overseer,
+			head,
+			para_id_b,
+			Some(candidate_b1.hash()),
+		)
+		.await;
+
+		send_collation_and_assert_processing(
+			&mut virtual_overseer,
+			keystore.clone(),
+			head,
+			para_id_b,
+			collator_b,
+			response_channel_b,
+			candidate_b1,
+			commitments_b1,
+			PoV { block_data: BlockData(vec![2]) },
+		)
+		.await;
+
+		// and the final one for `para_id_a`
+		let response_channel_a2 = assert_fetch_collation_request(
+			&mut virtual_overseer,
+			head,
+			para_id_a,
+			Some(candidate_a2.hash()),
+		)
+		.await;
+
+		// Advertise another collation for `para_id_a`. This should be rejected as there is no slot
+		// in the claim queue for it. One is fetched and one is pending.
+		advertise_collation(
+			&mut virtual_overseer,
+			collator_a,
+			head,
+			Some((candidate_a3.hash(), parent_head_data_a3.hash())),
+		)
+		.await;
+
+		// `CanSecond` shouldn't be sent as the advertisement should be ignored
+		test_helpers::Yield::new().await;
+		assert_matches!(virtual_overseer.recv().now_or_never(), None);
+
+		// Fetch the pending collation
+		send_collation_and_assert_processing(
+			&mut virtual_overseer,
+			keystore.clone(),
+			head,
+			para_id_a,
+			collator_a,
+			response_channel_a2,
+			candidate_a2,
+			commitments_a2,
+			PoV { block_data: BlockData(vec![3]) },
+		)
+		.await;
+
+		virtual_overseer
+	});
+}
+
+#[test]
+fn collation_fetching_considers_advertisements_from_the_whole_view() {
+	let test_state = TestState::with_shared_core();
 
 	test_harness(ReputationAggregator::new(|_| true), |test_harness| async move {
-		let TestHarness { mut virtual_overseer, .. } = test_harness;
+		let TestHarness { mut virtual_overseer, keystore } = test_harness;
 
 		let pair_a = CollatorPair::generate().0;
-
-		let head_b = Hash::from_low_u64_be(128);
-		let head_b_num: u32 = 0;
-
-		update_view(&mut virtual_overseer, &test_state, vec![(head_b, head_b_num)], 1).await;
-
-		let peer_a = PeerId::random();
+		let collator_a = PeerId::random();
+		let para_id_a = test_state.chain_ids[0];
+
+		let pair_b = CollatorPair::generate().0;
+		let collator_b = PeerId::random();
+		let para_id_b = test_state.chain_ids[1];
+
+		let relay_parent_2 = Hash::from_low_u64_be(test_state.relay_parent.to_low_u64_be() - 1);
+
+		update_view(&mut virtual_overseer, &test_state, vec![(relay_parent_2, 2)], 1).await;
 
 		connect_and_declare_collator(
 			&mut virtual_overseer,
-			peer_a,
+			collator_a,
 			pair_a.clone(),
-			test_state.chain_ids[0],
->>>>>>> 0e09ad44
+			para_id_a,
 			CollationVersion::V2,
 		)
 		.await;
 
-<<<<<<< HEAD
+		connect_and_declare_collator(
+			&mut virtual_overseer,
+			collator_b,
+			pair_b.clone(),
+			para_id_b,
+			CollationVersion::V2,
+		)
+		.await;
+
 		// Two advertisements for `para_id_a` at `relay_parent_2`
 		submit_second_and_assert(
 			&mut virtual_overseer,
@@ -2226,84 +2283,6 @@
 
 		test_helpers::Yield::new().await;
 		assert_matches!(virtual_overseer.recv().now_or_never(), None);
-=======
-		let mut candidates = vec![];
-
-		let mut committed_candidate = dummy_committed_candidate_receipt_v2(head_b);
-		committed_candidate.descriptor.set_para_id(test_state.chain_ids[0]);
-		committed_candidate
-			.descriptor
-			.set_persisted_validation_data_hash(dummy_pvd().hash());
-		// First para is assigned to core 0, set an invalid core index.
-		committed_candidate.descriptor.set_core_index(CoreIndex(10));
-		committed_candidate.descriptor.set_session_index(test_state.session_index);
-
-		candidates.push(committed_candidate.clone());
-
-		// Invalid session index.
-		committed_candidate.descriptor.set_core_index(CoreIndex(0));
-		committed_candidate.descriptor.set_session_index(10);
-
-		candidates.push(committed_candidate);
-
-		for committed_candidate in candidates {
-			let candidate: CandidateReceipt = committed_candidate.clone().to_plain();
-			let pov = PoV { block_data: BlockData(vec![1]) };
-
-			let candidate_hash = candidate.hash();
-			let parent_head_data_hash = Hash::zero();
-
-			advertise_collation(
-				&mut virtual_overseer,
-				peer_a,
-				head_b,
-				Some((candidate_hash, parent_head_data_hash)),
-			)
-			.await;
-
-			assert_matches!(
-				overseer_recv(&mut virtual_overseer).await,
-				AllMessages::CandidateBacking(
-					CandidateBackingMessage::CanSecond(request, tx),
-				) => {
-					assert_eq!(request.candidate_hash, candidate_hash);
-					assert_eq!(request.candidate_para_id, test_state.chain_ids[0]);
-					assert_eq!(request.parent_head_data_hash, parent_head_data_hash);
-					tx.send(true).expect("receiving side should be alive");
-				}
-			);
-
-			let response_channel = assert_fetch_collation_request(
-				&mut virtual_overseer,
-				head_b,
-				test_state.chain_ids[0],
-				Some(candidate_hash),
-			)
-			.await;
-
-			response_channel
-				.send(Ok((
-					request_v2::CollationFetchingResponse::Collation(
-						candidate.clone(),
-						pov.clone(),
-					)
-					.encode(),
-					ProtocolName::from(""),
-				)))
-				.expect("Sending response should succeed");
-
-			// Reported malicious. Invalid core index
-			assert_matches!(
-				overseer_recv(&mut virtual_overseer).await,
-				AllMessages::NetworkBridgeTx(
-					NetworkBridgeTxMessage::ReportPeer(ReportPeerMessage::Single(peer_id, rep)),
-				) => {
-					assert_eq!(peer_a, peer_id);
-					assert_eq!(rep.value, COST_REPORT_BAD.cost_or_benefit());
-				}
-			);
-		}
->>>>>>> 0e09ad44
 
 		virtual_overseer
 	});

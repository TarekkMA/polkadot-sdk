--- conflicted
+++ resolved
@@ -1417,11 +1417,7 @@
 			)
 			.await
 			{
-<<<<<<< HEAD
-				gum::error!(target: LOG_TARGET, ?err, "Approval voting worker stoped processing messages");
-=======
 				gum::error!(target: LOG_TARGET, ?err, "Approval voting worker stopped processing messages");
->>>>>>> a34cc8df
 			};
 		}),
 	);
@@ -2028,20 +2024,9 @@
 		},
 		FromOrchestra::Communication { msg } => match msg {
 			ApprovalVotingMessage::ImportAssignment(checked_assignment, tx) => {
-<<<<<<< HEAD
-				let (check_outcome, actions) = import_assignment(
-					sender,
-					state,
-					db,
-					session_info_provider,
-					checked_assignment,
-				)
-				.await?;
-=======
 				let (check_outcome, actions) =
 					import_assignment(sender, state, db, session_info_provider, checked_assignment)
 						.await?;
->>>>>>> a34cc8df
 				// approval-distribution makes sure this assignment is valid and expected,
 				// so this import should never fail, if it does it might mean one of two things,
 				// there is a bug in the code or the two subsystems got out of sync.
@@ -2052,22 +2037,9 @@
 				actions
 			},
 			ApprovalVotingMessage::ImportApproval(a, tx) => {
-<<<<<<< HEAD
-				let result = import_approval(
-					sender,
-					state,
-					db,
-					session_info_provider,
-					metrics,
-					a,
-					&wakeups,
-				)
-				.await?;
-=======
 				let result =
 					import_approval(sender, state, db, session_info_provider, metrics, a, &wakeups)
 						.await?;
->>>>>>> a34cc8df
 				// approval-distribution makes sure this vote is valid and expected,
 				// so this import should never fail, if it does it might mean one of two things,
 				// there is a bug in the code or the two subsystems got out of sync.
@@ -2576,12 +2548,7 @@
 				last_assignment_tick.map(|l| l + APPROVAL_DELAY).filter(|t| t > &tick_now),
 				next_no_show,
 			)
-			.map(|tick| Action::ScheduleWakeup {
-				block_hash,
-				block_number,
-				candidate_hash,
-				tick,
-			})
+			.map(|tick| Action::ScheduleWakeup { block_hash, block_number, candidate_hash, tick })
 		},
 		RequiredTranches::Pending { considered, next_no_show, clock_drift, .. } => {
 			// select the minimum of `next_no_show`, or the tick of the next non-empty tranche

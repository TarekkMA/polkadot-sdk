--- conflicted
+++ resolved
@@ -218,21 +218,14 @@
 		/// A lockable currency.
 		type Currency: LockableCurrency<Self::AccountId, Moment = BlockNumberFor<Self>>;
 
-<<<<<<< HEAD
-		/// The `MultiAsset` matcher for `Currency`.
+		/// The `Asset` matcher for `Currency`.
 		#[pallet::no_default_bounds]
 		type CurrencyMatcher: MatchesFungible<BalanceOf<Self>>;
 
 		// TODO: Would love to add a default for this, but I need access to `RuntimeOrigin`
 		// from the derive_impl
 		#[pallet::no_default]
-		/// Required origin for sending XCM messages. If successful, it resolves to `MultiLocation`
-=======
-		/// The `Asset` matcher for `Currency`.
-		type CurrencyMatcher: MatchesFungible<BalanceOf<Self>>;
-
 		/// Required origin for sending XCM messages. If successful, it resolves to `Location`
->>>>>>> 0636ffdc
 		/// which exists as an interior location within this chain's XCM context.
 		type SendXcmOrigin: EnsureOrigin<<Self as SysConfig>::RuntimeOrigin, Success = Location>;
 
@@ -283,12 +276,8 @@
 		/// lock.
 		type TrustedLockers: ContainsPair<Location, Asset>;
 
-<<<<<<< HEAD
 		#[pallet::no_default]
-		/// How to get an `AccountId` value from a `MultiLocation`, useful for handling asset locks.
-=======
 		/// How to get an `AccountId` value from a `Location`, useful for handling asset locks.
->>>>>>> 0636ffdc
 		type SovereignAccountOf: ConvertLocation<Self::AccountId>;
 
 		/// The maximum number of local XCM locks that a single account may have.

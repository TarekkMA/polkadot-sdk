// Copyright (C) Parity Technologies (UK) Ltd.
// This file is part of Polkadot.

// Polkadot is free software: you can redistribute it and/or modify
// it under the terms of the GNU General Public License as published by
// the Free Software Foundation, either version 3 of the License, or
// (at your option) any later version.

// Polkadot is distributed in the hope that it will be useful,
// but WITHOUT ANY WARRANTY; without even the implied warranty of
// MERCHANTABILITY or FITNESS FOR A PARTICULAR PURPOSE.  See the
// GNU General Public License for more details.

// You should have received a copy of the GNU General Public License
// along with Polkadot.  If not, see <http://www.gnu.org/licenses/>.

//! This test is when we're sending an XCM from a parachain whose relay-chain hosts a bridge to
//! another relay-chain. The destination of the XCM is within the global consensus of the
//! remote side of the bridge.
//!
//! The Relay-chain here requires payment by the parachain for use of the bridge. This is expressed
//! under the standard XCM weight and the weight pricing.

use super::*;

parameter_types! {
<<<<<<< HEAD
	pub UniversalLocation: Junctions = [GlobalConsensus(Local::get()), Parachain(100)].into();
	pub RelayUniversalLocation: Junctions = [GlobalConsensus(Local::get())].into();
	pub RemoteUniversalLocation: Junctions = [GlobalConsensus(Remote::get())].into();
=======
	// 100 to use the bridge (export) and 80 for the remote execution weight (4 instructions x (10 +
	// 10) weight each).
	pub SendOverBridgePrice: u128 = 180u128 + if UsingTopic::get() { 20 } else { 0 };
	pub UniversalLocation: Junctions = X2(GlobalConsensus(Local::get()), Parachain(100));
	pub RelayUniversalLocation: Junctions = X1(GlobalConsensus(Local::get()));
	pub RemoteUniversalLocation: Junctions = X1(GlobalConsensus(Remote::get()));
>>>>>>> 20723ea8
	pub BridgeTable: Vec<NetworkExportTableItem> = vec![
		NetworkExportTableItem::new(
			Remote::get(),
			None,
<<<<<<< HEAD
			Location::parent(),
			Some((Parent, 200u128 + if UsingTopic::get() { 20 } else { 0 }).into())
=======
			MultiLocation::parent(),
			Some((Parent, SendOverBridgePrice::get()).into())
>>>>>>> 20723ea8
		)
	];
}
type TheBridge =
	TestBridge<BridgeBlobDispatcher<TestRemoteIncomingRouter, RemoteUniversalLocation, ()>>;
type RelayExporter = HaulBlobExporter<TheBridge, Remote, Price>;
type LocalInnerRouter = ExecutingRouter<UniversalLocation, RelayUniversalLocation, RelayExporter>;
type LocalBridgeRouter = SovereignPaidRemoteExporter<
	NetworkExportTable<BridgeTable>,
	LocalInnerRouter,
	UniversalLocation,
>;
type LocalRouter = TestTopic<(LocalInnerRouter, LocalBridgeRouter)>;

/// ```nocompile
///  local                                  |                                      remote
///                                         |
///     GlobalConsensus(Local::get())   ========>    GlobalConsensus(Remote::get())
///            /\                           |
///            ||                           |
///            ||                           |
///            ||                           |
///     Parachain(100)                      |
/// ```
#[test]
fn sending_to_bridged_chain_works() {
	maybe_with_topic(|| {
		let dest: Location = (Parent, Parent, Remote::get()).into();

		// Initialize the local relay so that our parachain has funds to pay for export.
		clear_assets(Parachain(100));
		add_asset(Parachain(100), (Here, 1000u128));

		let price = SendOverBridgePrice::get();

		let msg = Xcm(vec![Trap(1)]);
		assert_eq!(send_xcm::<LocalRouter>(dest, msg).unwrap().1, (Parent, price).into());
		assert_eq!(TheBridge::service(), 1);
		let expected = vec![(
			Here.into(),
			xcm_with_topic(
				[0; 32],
				vec![
					UniversalOrigin(Local::get().into()),
					DescendOrigin(Parachain(100).into()),
					Trap(1),
				],
			),
		)];
		assert_eq!(take_received_remote_messages(), expected);

		// The export cost 40 ref time and 40 proof size weight units (and thus 80 units of
		// balance).
		assert_eq!(asset_list(Parachain(100)), vec![(Here, 1000u128 - price).into()]);

		let entry = LogEntry {
			local: UniversalLocation::get(),
			remote: RelayUniversalLocation::get(),
			id: maybe_forward_id_for(&[0; 32]),
			message: xcm_with_topic(
				maybe_forward_id_for(&[0; 32]),
				vec![
					WithdrawAsset(Asset::from((Here, price)).into()),
					BuyExecution { fees: (Here, price).into(), weight_limit: Unlimited },
					ExportMessage {
						network: ByGenesis([1; 32]),
						destination: Here,
						xcm: xcm_with_topic([0; 32], vec![Trap(1)]),
					},
					DepositAsset { assets: Wild(All), beneficiary: Parachain(100).into() },
				],
			),
<<<<<<< HEAD
			outcome: Outcome::Complete { used: test_weight(5) },
=======
			outcome: Outcome::Complete(test_weight(4)),
>>>>>>> 20723ea8
			paid: true,
		};
		assert_eq!(RoutingLog::take(), vec![entry]);
	});
}
#[test]
fn sending_to_bridged_chain_without_funds_fails() {
	let dest: Location = (Parent, Parent, Remote::get()).into();
	// Routing won't work if we don't have enough funds.
	assert_eq!(
		send_xcm::<LocalRouter>(dest, Xcm(vec![Trap(1)])),
		Err(SendError::Transport("Error executing")),
	);
}

/// ```nocompile
///  local                                  |                                      remote
///                                         |
///     GlobalConsensus(Local::get())   ========>    GlobalConsensus(Remote::get())
///            /\                           |                             ||
///            ||                           |                             ||
///            ||                           |                             ||
///            ||                           |                             \/
///     Parachain(100)                      |                       Parachain(100)
/// ```
#[test]
fn sending_to_parachain_of_bridged_chain_works() {
	maybe_with_topic(|| {
		let dest: Location = (Parent, Parent, Remote::get(), Parachain(100)).into();

		// Initialize the local relay so that our parachain has funds to pay for export.
		clear_assets(Parachain(100));
		add_asset(Parachain(100), (Here, 1000u128));

		let price = SendOverBridgePrice::get();

		let msg = Xcm(vec![Trap(1)]);
		assert_eq!(send_xcm::<LocalRouter>(dest, msg).unwrap().1, (Parent, price).into());
		assert_eq!(TheBridge::service(), 1);
		let expected = vec![(
			Parachain(100).into(),
			xcm_with_topic(
				[0; 32],
				vec![
					UniversalOrigin(Local::get().into()),
					DescendOrigin(Parachain(100).into()),
					Trap(1),
				],
			),
		)];
		assert_eq!(take_received_remote_messages(), expected);

		// The export cost 40 ref time and 40 proof size weight units (and thus 80 units of
		// balance).
		assert_eq!(asset_list(Parachain(100)), vec![(Here, 1000u128 - price).into()]);

		let entry = LogEntry {
			local: UniversalLocation::get(),
			remote: RelayUniversalLocation::get(),
			id: maybe_forward_id_for(&[0; 32]),
			message: xcm_with_topic(
				maybe_forward_id_for(&[0; 32]),
				vec![
					WithdrawAsset(Asset::from((Here, price)).into()),
					BuyExecution { fees: (Here, price).into(), weight_limit: Unlimited },
					ExportMessage {
						network: ByGenesis([1; 32]),
						destination: Parachain(100).into(),
						xcm: xcm_with_topic([0; 32], vec![Trap(1)]),
					},
					DepositAsset { assets: Wild(All), beneficiary: Parachain(100).into() },
				],
			),
<<<<<<< HEAD
			outcome: Outcome::Complete { used: test_weight(5) },
=======
			outcome: Outcome::Complete(test_weight(4)),
>>>>>>> 20723ea8
			paid: true,
		};
		assert_eq!(RoutingLog::take(), vec![entry]);
	});
}
#[test]
fn sending_to_parachain_of_bridged_chain_without_funds_fails() {
	let dest: Location = (Parent, Parent, Remote::get(), Parachain(100)).into();
	// Routing won't work if we don't have enough funds.
	assert_eq!(
		send_xcm::<LocalRouter>(dest, Xcm(vec![Trap(1)])),
		Err(SendError::Transport("Error executing")),
	);
}<|MERGE_RESOLUTION|>--- conflicted
+++ resolved
@@ -24,29 +24,18 @@
 use super::*;
 
 parameter_types! {
-<<<<<<< HEAD
+	// 100 to use the bridge (export) and 80 for the remote execution weight (4 instructions x (10 +
+	// 10) weight each).
+	pub SendOverBridgePrice: u128 = 180u128 + if UsingTopic::get() { 20 } else { 0 };
 	pub UniversalLocation: Junctions = [GlobalConsensus(Local::get()), Parachain(100)].into();
 	pub RelayUniversalLocation: Junctions = [GlobalConsensus(Local::get())].into();
 	pub RemoteUniversalLocation: Junctions = [GlobalConsensus(Remote::get())].into();
-=======
-	// 100 to use the bridge (export) and 80 for the remote execution weight (4 instructions x (10 +
-	// 10) weight each).
-	pub SendOverBridgePrice: u128 = 180u128 + if UsingTopic::get() { 20 } else { 0 };
-	pub UniversalLocation: Junctions = X2(GlobalConsensus(Local::get()), Parachain(100));
-	pub RelayUniversalLocation: Junctions = X1(GlobalConsensus(Local::get()));
-	pub RemoteUniversalLocation: Junctions = X1(GlobalConsensus(Remote::get()));
->>>>>>> 20723ea8
 	pub BridgeTable: Vec<NetworkExportTableItem> = vec![
 		NetworkExportTableItem::new(
 			Remote::get(),
 			None,
-<<<<<<< HEAD
 			Location::parent(),
-			Some((Parent, 200u128 + if UsingTopic::get() { 20 } else { 0 }).into())
-=======
-			MultiLocation::parent(),
 			Some((Parent, SendOverBridgePrice::get()).into())
->>>>>>> 20723ea8
 		)
 	];
 }
@@ -119,11 +108,7 @@
 					DepositAsset { assets: Wild(All), beneficiary: Parachain(100).into() },
 				],
 			),
-<<<<<<< HEAD
-			outcome: Outcome::Complete { used: test_weight(5) },
-=======
-			outcome: Outcome::Complete(test_weight(4)),
->>>>>>> 20723ea8
+			outcome: Outcome::Complete { used: test_weight(4) },
 			paid: true,
 		};
 		assert_eq!(RoutingLog::take(), vec![entry]);
@@ -197,11 +182,7 @@
 					DepositAsset { assets: Wild(All), beneficiary: Parachain(100).into() },
 				],
 			),
-<<<<<<< HEAD
-			outcome: Outcome::Complete { used: test_weight(5) },
-=======
-			outcome: Outcome::Complete(test_weight(4)),
->>>>>>> 20723ea8
+			outcome: Outcome::Complete { used: test_weight(4) },
 			paid: true,
 		};
 		assert_eq!(RoutingLog::take(), vec![entry]);

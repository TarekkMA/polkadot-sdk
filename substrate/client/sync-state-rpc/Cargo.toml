[package]
name = "sc-sync-state-rpc"
version = "0.10.0-dev"
authors.workspace = true
description = "A RPC handler to create sync states for light clients."
edition.workspace = true
license = "Apache-2.0"
homepage = "https://substrate.io"
repository.workspace = true

[lints]
workspace = true

[package.metadata.docs.rs]
targets = ["x86_64-unknown-linux-gnu"]

[dependencies]
codec = { package = "parity-scale-codec", version = "3.6.1" }
<<<<<<< HEAD
jsonrpsee = { version = "0.21", features = ["client-core", "macros", "server"] }
serde = { version = "1.0.193", features = ["derive"] }
serde_json = "1.0.108"
=======
jsonrpsee = { version = "0.20.3", features = ["client-core", "macros", "server"] }
serde = { version = "1.0.195", features = ["derive"] }
serde_json = "1.0.111"
>>>>>>> a817d310
thiserror = "1.0.48"
sc-chain-spec = { path = "../chain-spec" }
sc-client-api = { path = "../api" }
sc-consensus-babe = { path = "../consensus/babe" }
sc-consensus-epochs = { path = "../consensus/epochs" }
sc-consensus-grandpa = { path = "../consensus/grandpa" }
sp-blockchain = { path = "../../primitives/blockchain" }
sp-runtime = { path = "../../primitives/runtime" }<|MERGE_RESOLUTION|>--- conflicted
+++ resolved
@@ -16,15 +16,9 @@
 
 [dependencies]
 codec = { package = "parity-scale-codec", version = "3.6.1" }
-<<<<<<< HEAD
 jsonrpsee = { version = "0.21", features = ["client-core", "macros", "server"] }
-serde = { version = "1.0.193", features = ["derive"] }
-serde_json = "1.0.108"
-=======
-jsonrpsee = { version = "0.20.3", features = ["client-core", "macros", "server"] }
 serde = { version = "1.0.195", features = ["derive"] }
 serde_json = "1.0.111"
->>>>>>> a817d310
 thiserror = "1.0.48"
 sc-chain-spec = { path = "../chain-spec" }
 sc-client-api = { path = "../api" }

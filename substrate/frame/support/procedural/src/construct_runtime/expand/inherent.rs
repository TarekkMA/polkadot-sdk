// This file is part of Substrate.

// Copyright (C) Parity Technologies (UK) Ltd.
// SPDX-License-Identifier: Apache-2.0

// Licensed under the Apache License, Version 2.0 (the "License");
// you may not use this file except in compliance with the License.
// You may obtain a copy of the License at
//
// 	http://www.apache.org/licenses/LICENSE-2.0
//
// Unless required by applicable law or agreed to in writing, software
// distributed under the License is distributed on an "AS IS" BASIS,
// WITHOUT WARRANTIES OR CONDITIONS OF ANY KIND, either express or implied.
// See the License for the specific language governing permissions and
// limitations under the License

use crate::construct_runtime::Pallet;
use proc_macro2::TokenStream;
use quote::quote;
use std::str::FromStr;
use syn::Ident;

pub fn expand_outer_inherent(
	runtime: &Ident,
	block: &TokenStream,
	unchecked_extrinsic: &TokenStream,
	pallet_decls: &[Pallet],
	scrate: &TokenStream,
) -> TokenStream {
	let mut pallet_names = Vec::new();
	let mut pallet_attrs = Vec::new();
	let mut query_inherent_part_macros = Vec::new();

	for pallet_decl in pallet_decls {
		if pallet_decl.exists_part("Inherent") {
			let name = &pallet_decl.name;
			let path = &pallet_decl.path;
			let attr = pallet_decl.cfg_pattern.iter().fold(TokenStream::new(), |acc, pattern| {
				let attr = TokenStream::from_str(&format!("#[cfg({})]", pattern.original()))
					.expect("was successfully parsed before; qed");
				quote! {
					#acc
					#attr
				}
			});

			pallet_names.push(name);
			pallet_attrs.push(attr);
			query_inherent_part_macros.push(quote! {
				#path::__substrate_inherent_check::is_inherent_part_defined!(#name);
			});
		}
	}

	quote! {
		#( #query_inherent_part_macros )*

		trait InherentDataExt {
			fn create_extrinsics(&self) ->
				#scrate::__private::Vec<<#block as #scrate::sp_runtime::traits::Block>::Extrinsic>;
			fn check_extrinsics(&self, block: &#block) -> #scrate::inherent::CheckInherentsResult;
		}

		impl InherentDataExt for #scrate::inherent::InherentData {
			fn create_extrinsics(&self) ->
				#scrate::__private::Vec<<#block as #scrate::sp_runtime::traits::Block>::Extrinsic>
			{
				use #scrate::{inherent::ProvideInherent, traits::InherentBuilder};

				let mut inherents = #scrate::__private::Vec::new();

				#(
					#pallet_attrs
					if let Some(inherent) = #pallet_names::create_inherent(self) {
<<<<<<< HEAD
						let inherent = <#unchecked_extrinsic as #scrate::sp_runtime::traits::Extrinsic>::new_inherent(
=======
						let inherent = <#unchecked_extrinsic as InherentBuilder>::new_inherent(
>>>>>>> b4732add
							inherent.into(),
						);

						inherents.push(inherent);
					}
				)*

				inherents
			}

			fn check_extrinsics(&self, block: &#block) -> #scrate::inherent::CheckInherentsResult {
				use #scrate::inherent::{ProvideInherent, IsFatalError};
				use #scrate::traits::{IsSubType, ExtrinsicCall};
				use #scrate::sp_runtime::traits::Block as _;
				use #scrate::__private::{sp_inherents::Error, log};

				let mut result = #scrate::inherent::CheckInherentsResult::new();

				// This handle assume we abort on the first fatal error.
				fn handle_put_error_result(res: Result<(), Error>) {
					const LOG_TARGET: &str = "runtime::inherent";
					match res {
						Ok(()) => (),
						Err(Error::InherentDataExists(id)) =>
							log::debug!(
								target: LOG_TARGET,
								"Some error already reported for inherent {:?}, new non fatal \
								error is ignored",
								id
							),
						Err(Error::FatalErrorReported) =>
							log::error!(
								target: LOG_TARGET,
								"Fatal error already reported, unexpected considering there is \
								only one fatal error",
							),
						Err(_) =>
							log::error!(
								target: LOG_TARGET,
								"Unexpected error from `put_error` operation",
							),
					}
				}

				for xt in block.extrinsics() {
					// Inherents are before any other extrinsics.
					// And signed extrinsics are not inherents.
<<<<<<< HEAD
					if !(#scrate::sp_runtime::traits::Extrinsic::is_bare(xt)) {
=======
					if !(#scrate::sp_runtime::traits::ExtrinsicLike::is_bare(xt)) {
>>>>>>> b4732add
						break
					}

					let mut is_inherent = false;

					#(
						#pallet_attrs
						{
							let call = <#unchecked_extrinsic as ExtrinsicCall>::call(xt);
							if let Some(call) = IsSubType::<_>::is_sub_type(call) {
								if #pallet_names::is_inherent(call) {
									is_inherent = true;
									if let Err(e) = #pallet_names::check_inherent(call, self) {
										handle_put_error_result(result.put_error(
											#pallet_names::INHERENT_IDENTIFIER, &e
										));
										if e.is_fatal_error() {
											return result;
										}
									}
								}
							}
						}
					)*

					// Inherents are before any other extrinsics.
					// No module marked it as inherent thus it is not.
					if !is_inherent {
						break
					}
				}

				#(
					#pallet_attrs
					match #pallet_names::is_inherent_required(self) {
						Ok(Some(e)) => {
							let found = block.extrinsics().iter().any(|xt| {
<<<<<<< HEAD
								let is_bare = #scrate::sp_runtime::traits::Extrinsic::is_bare(xt);
=======
								let is_bare = #scrate::sp_runtime::traits::ExtrinsicLike::is_bare(xt);
>>>>>>> b4732add

								if is_bare {
									let call = <
										#unchecked_extrinsic as ExtrinsicCall
									>::call(xt);
									if let Some(call) = IsSubType::<_>::is_sub_type(call) {
										#pallet_names::is_inherent(&call)
									} else {
										false
									}
								} else {
									// Signed extrinsics are not inherents.
									false
								}
							});

							if !found {
								handle_put_error_result(result.put_error(
									#pallet_names::INHERENT_IDENTIFIER, &e
								));
								if e.is_fatal_error() {
									return result;
								}
							}
						},
						Ok(None) => (),
						Err(e) => {
							handle_put_error_result(result.put_error(
								#pallet_names::INHERENT_IDENTIFIER, &e
							));
							if e.is_fatal_error() {
								return result;
							}
						},
					}
				)*

				result
			}
		}

		impl #scrate::traits::IsInherent<<#block as #scrate::sp_runtime::traits::Block>::Extrinsic> for #runtime {
			fn is_inherent(ext: &<#block as #scrate::sp_runtime::traits::Block>::Extrinsic) -> bool {
				use #scrate::inherent::ProvideInherent;
				use #scrate::traits::{IsSubType, ExtrinsicCall};

<<<<<<< HEAD
				let is_bare = #scrate::sp_runtime::traits::Extrinsic::is_bare(ext);
				if !is_bare {
					// Signed extrinsics are not inherents.
=======
				let is_bare = #scrate::sp_runtime::traits::ExtrinsicLike::is_bare(ext);
				if !is_bare {
					// Inherents must be bare extrinsics.
>>>>>>> b4732add
					return false
				}

				#(
					#pallet_attrs
					{
						let call = <#unchecked_extrinsic as ExtrinsicCall>::call(ext);
						if let Some(call) = IsSubType::<_>::is_sub_type(call) {
							if <#pallet_names as ProvideInherent>::is_inherent(&call) {
								return true;
							}
						}
					}
				)*
				false
			}
		}

		impl #scrate::traits::EnsureInherentsAreFirst<#block> for #runtime {
			fn ensure_inherents_are_first(block: &#block) -> Result<u32, u32> {
				use #scrate::inherent::ProvideInherent;
				use #scrate::traits::{IsSubType, ExtrinsicCall};
				use #scrate::sp_runtime::traits::Block as _;

				let mut num_inherents = 0u32;

				for (i, xt) in block.extrinsics().iter().enumerate() {
					if <Self as #scrate::traits::IsInherent<_>>::is_inherent(xt) {
						if num_inherents != i as u32 {
							return Err(i as u32);
						}

						num_inherents += 1; // Safe since we are in an `enumerate` loop.
					}
				}

				Ok(num_inherents)
			}
		}
	}
}<|MERGE_RESOLUTION|>--- conflicted
+++ resolved
@@ -73,11 +73,7 @@
 				#(
 					#pallet_attrs
 					if let Some(inherent) = #pallet_names::create_inherent(self) {
-<<<<<<< HEAD
-						let inherent = <#unchecked_extrinsic as #scrate::sp_runtime::traits::Extrinsic>::new_inherent(
-=======
 						let inherent = <#unchecked_extrinsic as InherentBuilder>::new_inherent(
->>>>>>> b4732add
 							inherent.into(),
 						);
 
@@ -125,11 +121,7 @@
 				for xt in block.extrinsics() {
 					// Inherents are before any other extrinsics.
 					// And signed extrinsics are not inherents.
-<<<<<<< HEAD
-					if !(#scrate::sp_runtime::traits::Extrinsic::is_bare(xt)) {
-=======
 					if !(#scrate::sp_runtime::traits::ExtrinsicLike::is_bare(xt)) {
->>>>>>> b4732add
 						break
 					}
 
@@ -167,11 +159,7 @@
 					match #pallet_names::is_inherent_required(self) {
 						Ok(Some(e)) => {
 							let found = block.extrinsics().iter().any(|xt| {
-<<<<<<< HEAD
-								let is_bare = #scrate::sp_runtime::traits::Extrinsic::is_bare(xt);
-=======
 								let is_bare = #scrate::sp_runtime::traits::ExtrinsicLike::is_bare(xt);
->>>>>>> b4732add
 
 								if is_bare {
 									let call = <
@@ -218,15 +206,9 @@
 				use #scrate::inherent::ProvideInherent;
 				use #scrate::traits::{IsSubType, ExtrinsicCall};
 
-<<<<<<< HEAD
-				let is_bare = #scrate::sp_runtime::traits::Extrinsic::is_bare(ext);
-				if !is_bare {
-					// Signed extrinsics are not inherents.
-=======
 				let is_bare = #scrate::sp_runtime::traits::ExtrinsicLike::is_bare(ext);
 				if !is_bare {
 					// Inherents must be bare extrinsics.
->>>>>>> b4732add
 					return false
 				}
 

--- conflicted
+++ resolved
@@ -43,7 +43,6 @@
 use composite::{keyword::CompositeKeyword, CompositeDef};
 use frame_support_procedural_tools::generate_access_from_frame_or_crate;
 use quote::ToTokens;
-use std::collections::HashSet;
 use syn::spanned::Spanned;
 
 /// Parsed definition of a pallet.
@@ -109,21 +108,13 @@
 			let pallet_attr: Option<PalletAttr> = helper::take_first_item_pallet_attr(item)?;
 
 			match pallet_attr {
-<<<<<<< HEAD
-				Some(PalletAttr::Config{ with_default, without_metadata, ..}) if config.is_none() =>
-=======
 				Some(PalletAttr::Config{ with_default, without_automatic_metadata, ..}) if config.is_none() =>
->>>>>>> 7e996211
 					config = Some(config::ConfigDef::try_from(
 						&frame_system,
 						index,
 						item,
 						with_default,
-<<<<<<< HEAD
-						!without_metadata,
-=======
 						without_automatic_metadata,
->>>>>>> 7e996211
 					)?),
 				Some(PalletAttr::Pallet(span)) if pallet_struct.is_none() => {
 					let p = pallet_struct::PalletStructDef::try_from(span, index, item)?;
@@ -560,11 +551,7 @@
 	syn::custom_keyword!(event);
 	syn::custom_keyword!(config);
 	syn::custom_keyword!(with_default);
-<<<<<<< HEAD
-	syn::custom_keyword!(without_metadata);
-=======
 	syn::custom_keyword!(without_automatic_metadata);
->>>>>>> 7e996211
 	syn::custom_keyword!(hooks);
 	syn::custom_keyword!(inherent);
 	syn::custom_keyword!(error);
@@ -583,25 +570,12 @@
 enum ConfigValue {
 	/// `#[pallet::config(with_default)]`
 	WithDefault(keyword::with_default),
-<<<<<<< HEAD
-	/// `#[pallet::config(without_metadata)]`
-	WithoutMetadata(keyword::without_metadata),
-=======
 	/// `#[pallet::config(without_automatic_metadata)]`
 	WithoutAutomaticMetadata(keyword::without_automatic_metadata),
->>>>>>> 7e996211
 }
 
 impl syn::parse::Parse for ConfigValue {
 	fn parse(input: syn::parse::ParseStream) -> syn::Result<Self> {
-<<<<<<< HEAD
-		if input.peek(keyword::with_default) {
-			Ok(ConfigValue::WithDefault(input.parse()?))
-		} else if input.peek(keyword::without_metadata) {
-			Ok(ConfigValue::WithoutMetadata(input.parse()?))
-		} else {
-			Err(input.error("expected `with_default` or `without_metadata`"))
-=======
 		let lookahead = input.lookahead1();
 
 		if lookahead.peek(keyword::with_default) {
@@ -610,7 +584,6 @@
 			input.parse().map(ConfigValue::WithoutAutomaticMetadata)
 		} else {
 			Err(lookahead.error())
->>>>>>> 7e996211
 		}
 	}
 }
@@ -621,11 +594,7 @@
 	Config {
 		span: proc_macro2::Span,
 		with_default: bool,
-<<<<<<< HEAD
-		without_metadata: bool,
-=======
 		without_automatic_metadata: bool,
->>>>>>> 7e996211
 	},
 	Pallet(proc_macro2::Span),
 	Hooks(proc_macro2::Span),
@@ -726,36 +695,13 @@
 			if content.peek(syn::token::Paren) {
 				let inside_config;
 
-<<<<<<< HEAD
-				// Parse (with_default, without_metadata) attributes.
-=======
 				// Parse (with_default, without_automatic_metadata) attributes.
->>>>>>> 7e996211
 				let _paren = syn::parenthesized!(inside_config in content);
 
 				let fields: syn::punctuated::Punctuated<ConfigValue, syn::Token![,]> =
 					inside_config.parse_terminated(ConfigValue::parse, syn::Token![,])?;
 				let config_values = fields.iter().collect::<Vec<_>>();
 
-<<<<<<< HEAD
-				let with_default =
-					config_values.iter().any(|v| matches!(v, ConfigValue::WithDefault(_)));
-				let without_metadata =
-					config_values.iter().any(|v| matches!(v, ConfigValue::WithoutMetadata(_)));
-
-				// Check for duplicated attributes.
-				let config_set = config_values.iter().collect::<HashSet<_>>();
-				if config_set.len() != config_values.len() {
-					return Err(syn::Error::new(
-						span,
-						"Invalid duplicated attribute for `#[pallet::config]`. Please remove duplicates.",
-					));
-				}
-
-				Ok(PalletAttr::Config { span, with_default, without_metadata })
-			} else {
-				Ok(PalletAttr::Config { span, with_default: false, without_metadata: false })
-=======
 				let mut with_default = false;
 				let mut without_automatic_metadata = false;
 				for config in config_values {
@@ -788,7 +734,6 @@
 					with_default: false,
 					without_automatic_metadata: false,
 				})
->>>>>>> 7e996211
 			}
 		} else if lookahead.peek(keyword::pallet) {
 			Ok(PalletAttr::Pallet(content.parse::<keyword::pallet>()?.span()))

// This file is part of Substrate.

// Copyright (C) Parity Technologies (UK) Ltd.
// SPDX-License-Identifier: Apache-2.0

// Licensed under the Apache License, Version 2.0 (the "License");
// you may not use this file except in compliance with the License.
// You may obtain a copy of the License at
//
// 	http://www.apache.org/licenses/LICENSE-2.0
//
// Unless required by applicable law or agreed to in writing, software
// distributed under the License is distributed on an "AS IS" BASIS,
// WITHOUT WARRANTIES OR CONDITIONS OF ANY KIND, either express or implied.
// See the License for the specific language governing permissions and
// limitations under the License.

//! Support code for the runtime.
//!
//! ## Note on Tuple Traits
//!
//! Many of the traits defined in [`traits`] have auto-implementations on tuples as well. Usually,
//! the tuple is a function of number of pallets in the runtime. By default, the traits are
//! implemented for tuples of up to 64 items.
//
// If you have more pallets in your runtime, or for any other reason need more, enabled `tuples-96`
// or the `tuples-128` complication flag. Note that these features *will increase* the compilation
// of this crate.

#![cfg_attr(not(feature = "std"), no_std)]

/// Export ourself as `frame_support` to make tests happy.
#[doc(hidden)]
extern crate self as frame_support;

#[doc(hidden)]
extern crate alloc;

/// Private exports that are being used by macros.
///
/// The exports are not stable and should not be relied on.
#[doc(hidden)]
pub mod __private {
	pub use alloc::{
		boxed::Box,
		rc::Rc,
		vec,
		vec::{IntoIter, Vec},
	};
	pub use codec;
	pub use frame_metadata as metadata;
	pub use log;
	pub use paste;
	pub use scale_info;
	pub use serde;
	pub use sp_core::{Get, OpaqueMetadata, Void};
	pub use sp_crypto_hashing_proc_macro;
	pub use sp_inherents;
	#[cfg(feature = "std")]
	pub use sp_io::TestExternalities;
	pub use sp_io::{self, hashing, storage::root as storage_root};
	pub use sp_metadata_ir as metadata_ir;
	#[cfg(feature = "std")]
	pub use sp_runtime::{bounded_btree_map, bounded_vec};
	pub use sp_runtime::{
<<<<<<< HEAD
		traits::{AsSystemOriginSigner, Dispatchable},
=======
		traits::{AsSystemOriginSigner, AsTransactionAuthorizedOrigin, Dispatchable},
>>>>>>> b4732add
		DispatchError, RuntimeDebug, StateVersion, TransactionOutcome,
	};
	#[cfg(feature = "std")]
	pub use sp_state_machine::BasicExternalities;
	pub use sp_std;
	pub use sp_tracing;
	pub use tt_call::*;
}

#[macro_use]
pub mod dispatch;
pub mod crypto;
pub mod dispatch_context;
mod hash;
pub mod inherent;
pub mod instances;
pub mod migrations;
pub mod storage;
#[cfg(test)]
mod tests;
pub mod traits;
pub mod transaction_extensions;
pub mod weights;
#[doc(hidden)]
pub mod unsigned {
	#[doc(hidden)]
	pub use crate::sp_runtime::traits::ValidateUnsigned;
	#[doc(hidden)]
	pub use crate::sp_runtime::transaction_validity::{
		TransactionSource, TransactionValidity, TransactionValidityError, UnknownTransaction,
	};
}

#[cfg(any(feature = "std", feature = "runtime-benchmarks", feature = "try-runtime", test))]
pub use self::storage::storage_noop_guard::StorageNoopGuard;
pub use self::{
	dispatch::{Callable, Parameter},
	hash::{
		Blake2_128, Blake2_128Concat, Blake2_256, Hashable, Identity, ReversibleStorageHasher,
		StorageHasher, Twox128, Twox256, Twox64Concat,
	},
	storage::{
		bounded_btree_map::BoundedBTreeMap,
		bounded_btree_set::BoundedBTreeSet,
		bounded_vec::{BoundedSlice, BoundedVec},
		migration,
		weak_bounded_vec::WeakBoundedVec,
		IterableStorageDoubleMap, IterableStorageMap, IterableStorageNMap, StorageDoubleMap,
		StorageMap, StorageNMap, StoragePrefixedMap, StorageValue,
	},
};
pub use sp_runtime::{
	self, print, traits::Printable, ConsensusEngineId, MAX_MODULE_ERROR_ENCODED_SIZE,
};

use codec::{Decode, Encode};
use scale_info::TypeInfo;
use sp_runtime::TypeId;

/// A unified log target for support operations.
pub const LOG_TARGET: &str = "runtime::frame-support";

/// A type that cannot be instantiated.
#[derive(Encode, Decode, Debug, PartialEq, Eq, Clone, TypeInfo)]
pub enum Never {}

/// A pallet identifier. These are per pallet and should be stored in a registry somewhere.
#[derive(Clone, Copy, Eq, PartialEq, Encode, Decode, TypeInfo)]
pub struct PalletId(pub [u8; 8]);

impl TypeId for PalletId {
	const TYPE_ID: [u8; 4] = *b"modl";
}

/// Generate a [`#[pallet::storage]`](pallet_macros::storage) alias outside of a pallet.
///
/// This storage alias works similarly to the [`#[pallet::storage]`](pallet_macros::storage)
/// attribute macro. It supports [`StorageValue`](storage::types::StorageValue),
/// [`StorageMap`](storage::types::StorageMap),
/// [`StorageDoubleMap`](storage::types::StorageDoubleMap) and
/// [`StorageNMap`](storage::types::StorageNMap). The main difference to the normal
/// [`#[pallet::storage]`](pallet_macros::storage) is the flexibility around declaring the
/// storage prefix to use. The storage prefix determines where to find the value in the
/// storage. [`#[pallet::storage]`](pallet_macros::storage) uses the name of the pallet as
/// declared in [`construct_runtime!`].
///
/// The flexibility around declaring the storage prefix makes this macro very useful for
/// writing migrations etc.
///
/// # Examples
///
/// There are different ways to declare the `prefix` to use. The `prefix` type can either be
/// declared explicitly by passing it to the macro as an attribute or by letting the macro
/// guess on what the `prefix` type is. The `prefix` is always passed as the first generic
/// argument to the type declaration. When using [`#[pallet::storage]`](pallet_macros::storage)
/// this first generic argument is always `_`. Besides declaring the `prefix`, the rest of the
/// type declaration works as with [`#[pallet::storage]`](pallet_macros::storage).
///
/// 1. Use the `verbatim` prefix type. This prefix type uses the given identifier as the
/// `prefix`:
#[doc = docify::embed!("src/tests/storage_alias.rs", verbatim_attribute)]
///
/// 2. Use the `pallet_name` prefix type. This prefix type uses the name of the pallet as
/// configured in    [`construct_runtime!`] as the `prefix`:
#[doc = docify::embed!("src/tests/storage_alias.rs", pallet_name_attribute)]
/// It requires that the given prefix type implements
/// [`PalletInfoAccess`](traits::PalletInfoAccess) (which is always the case for FRAME pallet
/// structs). In the example above, `Pallet<T>` is the prefix type.
///
/// 3. Use the `dynamic` prefix type. This prefix type calls [`Get::get()`](traits::Get::get)
///    to get the `prefix`:
#[doc = docify::embed!("src/tests/storage_alias.rs", dynamic_attribute)]
/// It requires that the given prefix type implements [`Get<'static str>`](traits::Get).
///
/// 4. Let the macro "guess" what kind of prefix type to use. This only supports verbatim or
///    pallet name. The macro uses the presence of generic arguments to the prefix type as an
///    indication that it should use the pallet name as the `prefix`:
#[doc = docify::embed!("src/tests/storage_alias.rs", storage_alias_guess)]
pub use frame_support_procedural::storage_alias;

pub use frame_support_procedural::derive_impl;

/// Experimental macros for defining dynamic params that can be used in pallet configs.
#[cfg(feature = "experimental")]
pub mod dynamic_params {
	pub use frame_support_procedural::{
		dynamic_aggregated_params_internal, dynamic_pallet_params, dynamic_params,
	};
}

/// Create new implementations of the [`Get`](crate::traits::Get) trait.
///
/// The so-called parameter type can be created in four different ways:
///
/// - Using `const` to create a parameter type that provides a `const` getter. It is required that
///   the `value` is const.
///
/// - Declare the parameter type without `const` to have more freedom when creating the value.
///
/// - Using `storage` to create a storage parameter type. This type is special as it tries to load
///   the value from the storage under a fixed key. If the value could not be found in the storage,
///   the given default value will be returned. It is required that the value implements
///   [`Encode`](codec::Encode) and [`Decode`](codec::Decode). The key for looking up the value in
///   the storage is built using the following formula:
///
///   `twox_128(":" ++ NAME ++ ":")` where `NAME` is the name that is passed as type name.
///
/// - Using `static` to create a static parameter type. Its value is being provided by a static
///   variable with the equivalent name in `UPPER_SNAKE_CASE`. An additional `set` function is
///   provided in this case to alter the static variable. **This is intended for testing ONLY and is
///   ONLY available when `std` is enabled.**
///
/// # Examples
///
/// ```
/// # use frame_support::traits::Get;
/// # use frame_support::parameter_types;
/// // This function cannot be used in a const context.
/// fn non_const_expression() -> u64 { 99 }
///
/// const FIXED_VALUE: u64 = 10;
/// parameter_types! {
///    pub const Argument: u64 = 42 + FIXED_VALUE;
///    /// Visibility of the type is optional
///    OtherArgument: u64 = non_const_expression();
///    pub storage StorageArgument: u64 = 5;
///    pub static StaticArgument: u32 = 7;
/// }
///
/// trait Config {
///    type Parameter: Get<u64>;
///    type OtherParameter: Get<u64>;
///    type StorageParameter: Get<u64>;
///    type StaticParameter: Get<u32>;
/// }
///
/// struct Runtime;
/// impl Config for Runtime {
///    type Parameter = Argument;
///    type OtherParameter = OtherArgument;
///    type StorageParameter = StorageArgument;
///    type StaticParameter = StaticArgument;
/// }
///
/// // In testing, `StaticArgument` can be altered later: `StaticArgument::set(8)`.
/// ```
///
/// # Invalid example:
///
/// ```compile_fail
/// # use frame_support::traits::Get;
/// # use frame_support::parameter_types;
/// // This function cannot be used in a const context.
/// fn non_const_expression() -> u64 { 99 }
///
/// parameter_types! {
///    pub const Argument: u64 = non_const_expression();
/// }
/// ```
#[macro_export]
macro_rules! parameter_types {
	(
		$( #[ $attr:meta ] )*
		$vis:vis const $name:ident $(< $($ty_params:ident),* >)?: $type:ty = $value:expr;
		$( $rest:tt )*
	) => (
		$( #[ $attr ] )*
		$vis struct $name $(
			< $($ty_params),* >( $(core::marker::PhantomData<$ty_params>),* )
		)?;
		$crate::parameter_types!(IMPL_CONST $name , $type , $value $( $(, $ty_params)* )?);
		$crate::parameter_types!( $( $rest )* );
	);
	(
		$( #[ $attr:meta ] )*
		$vis:vis $name:ident $(< $($ty_params:ident),* >)?: $type:ty = $value:expr;
		$( $rest:tt )*
	) => (
		$( #[ $attr ] )*
		$vis struct $name $(
			< $($ty_params),* >( $(core::marker::PhantomData<$ty_params>),* )
		)?;
		$crate::parameter_types!(IMPL $name, $type, $value $( $(, $ty_params)* )?);
		$crate::parameter_types!( $( $rest )* );
	);
	(
		$( #[ $attr:meta ] )*
		$vis:vis storage $name:ident $(< $($ty_params:ident),* >)?: $type:ty = $value:expr;
		$( $rest:tt )*
	) => (
		$( #[ $attr ] )*
		$vis struct $name $(
			< $($ty_params),* >( $(core::marker::PhantomData<$ty_params>),* )
		)?;
		$crate::parameter_types!(IMPL_STORAGE $name, $type, $value $( $(, $ty_params)* )?);
		$crate::parameter_types!( $( $rest )* );
	);
	() => ();
	(IMPL_CONST $name:ident, $type:ty, $value:expr $(, $ty_params:ident)*) => {
		impl< $($ty_params),* > $name< $($ty_params),* > {
			/// Returns the value of this parameter type.
			pub const fn get() -> $type {
				$value
			}
		}

		impl<_I: From<$type> $(, $ty_params)*> $crate::traits::Get<_I> for $name< $($ty_params),* > {
			fn get() -> _I {
				_I::from(Self::get())
			}
		}

		impl< $($ty_params),* > $crate::traits::TypedGet for $name< $($ty_params),* > {
			type Type = $type;
			fn get() -> $type {
				Self::get()
			}
		}
	};
	(IMPL $name:ident, $type:ty, $value:expr $(, $ty_params:ident)*) => {
		impl< $($ty_params),* > $name< $($ty_params),* > {
			/// Returns the value of this parameter type.
			pub fn get() -> $type {
				$value
			}
		}

		impl<_I: From<$type>, $(, $ty_params)*> $crate::traits::Get<_I> for $name< $($ty_params),* > {
			fn get() -> _I {
				_I::from(Self::get())
			}
		}

		impl< $($ty_params),* > $crate::traits::TypedGet for $name< $($ty_params),* > {
			type Type = $type;
			fn get() -> $type {
				Self::get()
			}
		}
	};
	(IMPL_STORAGE $name:ident, $type:ty, $value:expr $(, $ty_params:ident)*) => {
		#[allow(unused)]
		impl< $($ty_params),* > $name< $($ty_params),* > {
			/// Returns the key for this parameter type.
			pub fn key() -> [u8; 16] {
				$crate::__private::sp_crypto_hashing_proc_macro::twox_128!(b":", $name, b":")
			}

			/// Set the value of this parameter type in the storage.
			///
			/// This needs to be executed in an externalities provided environment.
			pub fn set(value: &$type) {
				$crate::storage::unhashed::put(&Self::key(), value);
			}

			/// Returns the value of this parameter type.
			///
			/// This needs to be executed in an externalities provided environment.
			#[allow(unused)]
			pub fn get() -> $type {
				$crate::storage::unhashed::get(&Self::key()).unwrap_or_else(|| $value)
			}
		}

		impl<_I: From<$type> $(, $ty_params)*> $crate::traits::Get<_I> for $name< $($ty_params),* > {
			fn get() -> _I {
				_I::from(Self::get())
			}
		}

		impl< $($ty_params),* > $crate::traits::TypedGet for $name< $($ty_params),* > {
			type Type = $type;
			fn get() -> $type {
				Self::get()
			}
		}
	};
	(
		$( #[ $attr:meta ] )*
		$vis:vis static $name:ident: $type:ty = $value:expr;
		$( $rest:tt )*
	) => (
		$crate::parameter_types_impl_thread_local!(
			$( #[ $attr ] )*
			$vis static $name: $type = $value;
		);
		$crate::parameter_types!( $( $rest )* );
	);
}

#[cfg(not(feature = "std"))]
#[macro_export]
macro_rules! parameter_types_impl_thread_local {
	( $( $any:tt )* ) => {
		compile_error!("static parameter types is only available in std and for testing.");
	};
}

#[cfg(feature = "std")]
#[macro_export]
macro_rules! parameter_types_impl_thread_local {
	(
		$(
			$( #[ $attr:meta ] )*
			$vis:vis static $name:ident: $type:ty = $value:expr;
		)*
	) => {
		$crate::parameter_types_impl_thread_local!(
			IMPL_THREAD_LOCAL $( $vis, $name, $type, $value, )*
		);
		$crate::__private::paste::item! {
			$crate::parameter_types!(
				$(
					$( #[ $attr ] )*
					$vis $name: $type = [<$name:snake:upper>].with(|v| v.borrow().clone());
				)*
			);
			$(
				impl $name {
					/// Set the internal value.
					pub fn set(t: $type) {
						[<$name:snake:upper>].with(|v| *v.borrow_mut() = t);
					}

					/// Mutate the internal value in place.
					#[allow(unused)]
					pub fn mutate<R, F: FnOnce(&mut $type) -> R>(mutate: F) -> R{
						let mut current = Self::get();
						let result = mutate(&mut current);
						Self::set(current);
						result
					}

					/// Get current value and replace with initial value of the parameter type.
					#[allow(unused)]
					pub fn take() -> $type {
						let current = Self::get();
						Self::set($value);
						current
					}
				}
			)*
		}
	};
	(IMPL_THREAD_LOCAL $( $vis:vis, $name:ident, $type:ty, $value:expr, )* ) => {
		$crate::__private::paste::item! {
			thread_local! {
				$(
					pub static [<$name:snake:upper>]: std::cell::RefCell<$type> =
						std::cell::RefCell::new($value);
				)*
			}
		}
	};
}

/// Macro for easily creating a new implementation of both the `Get` and `Contains` traits. Use
/// exactly as with `parameter_types`, only the type must be `Ord`.
#[macro_export]
macro_rules! ord_parameter_types {
	(
		$( #[ $attr:meta ] )*
		$vis:vis const $name:ident: $type:ty = $value:expr;
		$( $rest:tt )*
	) => (
		$( #[ $attr ] )*
		$vis struct $name;
		$crate::parameter_types!{IMPL $name , $type , $value}
		$crate::ord_parameter_types!{IMPL $name , $type , $value}
		$crate::ord_parameter_types!{ $( $rest )* }
	);
	() => ();
	(IMPL $name:ident , $type:ty , $value:expr) => {
		impl $crate::traits::SortedMembers<$type> for $name {
			fn contains(t: &$type) -> bool { &$value == t }
			fn sorted_members() -> $crate::__private::Vec<$type> { vec![$value] }
			fn count() -> usize { 1 }
			#[cfg(feature = "runtime-benchmarks")]
			fn add(_: &$type) {}
		}
		impl $crate::traits::Contains<$type> for $name {
			fn contains(t: &$type) -> bool { &$value == t }
		}
	}
}

/// Print out a formatted message.
///
/// # Example
///
/// ```
/// frame_support::runtime_print!("my value is {}", 3);
/// ```
#[macro_export]
macro_rules! runtime_print {
	($($arg:tt)+) => {
		{
			use core::fmt::Write;
			let mut w = $crate::__private::sp_std::Writer::default();
			let _ = core::write!(&mut w, $($arg)+);
			$crate::__private::sp_io::misc::print_utf8(&w.inner())
		}
	}
}

/// Print out the debuggable type.
pub fn debug(data: &impl core::fmt::Debug) {
	runtime_print!("{:?}", data);
}

#[doc(inline)]
pub use frame_support_procedural::{
	construct_runtime, match_and_insert, transactional, PalletError, RuntimeDebugNoBound,
};

pub use frame_support_procedural::runtime;

#[doc(hidden)]
pub use frame_support_procedural::{__create_tt_macro, __generate_dummy_part_checker};

/// Derive [`Clone`] but do not bound any generic.
///
/// This is useful for type generic over runtime:
/// ```
/// # use frame_support::CloneNoBound;
/// trait Config {
/// 		type C: Clone;
/// }
///
/// // Foo implements [`Clone`] because `C` bounds [`Clone`].
/// // Otherwise compilation will fail with an output telling `c` doesn't implement [`Clone`].
/// #[derive(CloneNoBound)]
/// struct Foo<T: Config> {
/// 		c: T::C,
/// }
/// ```
pub use frame_support_procedural::CloneNoBound;

/// Derive [`Eq`] but do not bound any generic.
///
/// This is useful for type generic over runtime:
/// ```
/// # use frame_support::{EqNoBound, PartialEqNoBound};
/// trait Config {
/// 		type C: Eq;
/// }
///
/// // Foo implements [`Eq`] because `C` bounds [`Eq`].
/// // Otherwise compilation will fail with an output telling `c` doesn't implement [`Eq`].
/// #[derive(PartialEqNoBound, EqNoBound)]
/// struct Foo<T: Config> {
/// 		c: T::C,
/// }
/// ```
pub use frame_support_procedural::EqNoBound;

/// Derive [`PartialEq`] but do not bound any generic.
///
/// This is useful for type generic over runtime:
/// ```
/// # use frame_support::PartialEqNoBound;
/// trait Config {
/// 		type C: PartialEq;
/// }
///
/// // Foo implements [`PartialEq`] because `C` bounds [`PartialEq`].
/// // Otherwise compilation will fail with an output telling `c` doesn't implement [`PartialEq`].
/// #[derive(PartialEqNoBound)]
/// struct Foo<T: Config> {
/// 		c: T::C,
/// }
/// ```
pub use frame_support_procedural::PartialEqNoBound;

/// Derive [`Ord`] but do not bound any generic.
///
/// This is useful for type generic over runtime:
/// ```
/// # use frame_support::{OrdNoBound, PartialOrdNoBound, EqNoBound, PartialEqNoBound};
/// trait Config {
/// 		type C: Ord;
/// }
///
/// // Foo implements [`Ord`] because `C` bounds [`Ord`].
/// // Otherwise compilation will fail with an output telling `c` doesn't implement [`Ord`].
/// #[derive(EqNoBound, OrdNoBound, PartialEqNoBound, PartialOrdNoBound)]
/// struct Foo<T: Config> {
/// 		c: T::C,
/// }
/// ```
pub use frame_support_procedural::OrdNoBound;

/// Derive [`PartialOrd`] but do not bound any generic.
///
/// This is useful for type generic over runtime:
/// ```
/// # use frame_support::{OrdNoBound, PartialOrdNoBound, EqNoBound, PartialEqNoBound};
/// trait Config {
/// 		type C: PartialOrd;
/// }
///
/// // Foo implements [`PartialOrd`] because `C` bounds [`PartialOrd`].
/// // Otherwise compilation will fail with an output telling `c` doesn't implement [`PartialOrd`].
/// #[derive(PartialOrdNoBound, PartialEqNoBound, EqNoBound)]
/// struct Foo<T: Config> {
/// 		c: T::C,
/// }
/// ```
pub use frame_support_procedural::PartialOrdNoBound;

/// Derive [`Debug`] but do not bound any generic.
///
/// This is useful for type generic over runtime:
/// ```
/// # use frame_support::DebugNoBound;
/// # use core::fmt::Debug;
/// trait Config {
/// 		type C: Debug;
/// }
///
/// // Foo implements [`Debug`] because `C` bounds [`Debug`].
/// // Otherwise compilation will fail with an output telling `c` doesn't implement [`Debug`].
/// #[derive(DebugNoBound)]
/// struct Foo<T: Config> {
/// 		c: T::C,
/// }
/// ```
pub use frame_support_procedural::DebugNoBound;

/// Derive [`Default`] but do not bound any generic.
///
/// This is useful for type generic over runtime:
/// ```
/// # use frame_support::DefaultNoBound;
/// # use core::default::Default;
/// trait Config {
/// 	type C: Default;
/// }
///
/// // Foo implements [`Default`] because `C` bounds [`Default`].
/// // Otherwise compilation will fail with an output telling `c` doesn't implement [`Default`].
/// #[derive(DefaultNoBound)]
/// struct Foo<T: Config> {
/// 	c: T::C,
/// }
///
/// // Also works with enums, by specifying the default with #[default]:
/// #[derive(DefaultNoBound)]
/// enum Bar<T: Config> {
/// 	// Bar will implement Default as long as all of the types within Baz also implement default.
/// 	#[default]
/// 	Baz(T::C),
/// 	Quxx,
/// }
/// ```
pub use frame_support_procedural::DefaultNoBound;

/// Assert the annotated function is executed within a storage transaction.
///
/// The assertion is enabled for native execution and when `debug_assertions` are enabled.
///
/// # Example
///
/// ```
/// # use frame_support::{
/// # 	require_transactional, transactional, dispatch::DispatchResult
/// # };
///
/// #[require_transactional]
/// fn update_all(value: u32) -> DispatchResult {
/// 	// Update multiple storages.
/// 	// Return `Err` to indicate should revert.
/// 	Ok(())
/// }
///
/// #[transactional]
/// fn safe_update(value: u32) -> DispatchResult {
/// 	// This is safe
/// 	update_all(value)
/// }
///
/// fn unsafe_update(value: u32) -> DispatchResult {
/// 	// this may panic if unsafe_update is not called within a storage transaction
/// 	update_all(value)
/// }
/// ```
pub use frame_support_procedural::require_transactional;

/// Convert the current crate version into a [`CrateVersion`](crate::traits::CrateVersion).
///
/// It uses the `CARGO_PKG_VERSION_MAJOR`, `CARGO_PKG_VERSION_MINOR` and
/// `CARGO_PKG_VERSION_PATCH` environment variables to fetch the crate version.
/// This means that the [`CrateVersion`](crate::traits::CrateVersion)
/// object will correspond to the version of the crate the macro is called in!
///
/// # Example
///
/// ```
/// # use frame_support::{traits::CrateVersion, crate_to_crate_version};
/// const Version: CrateVersion = crate_to_crate_version!();
/// ```
pub use frame_support_procedural::crate_to_crate_version;

/// Return Err of the expression: `return Err($expression);`.
///
/// Used as `fail!(expression)`.
#[macro_export]
macro_rules! fail {
	( $y:expr ) => {{
		return Err($y.into());
	}};
}

/// Evaluate `$x:expr` and if not true return `Err($y:expr)`.
///
/// Used as `ensure!(expression_to_ensure, expression_to_return_on_false)`.
#[macro_export]
macro_rules! ensure {
	( $x:expr, $y:expr $(,)? ) => {{
		if !$x {
			$crate::fail!($y);
		}
	}};
}

/// Evaluate an expression, assert it returns an expected `Err` value and that
/// runtime storage has not been mutated (i.e. expression is a no-operation).
///
/// Used as `assert_noop(expression_to_assert, expected_error_expression)`.
#[macro_export]
macro_rules! assert_noop {
	(
		$x:expr,
		$y:expr $(,)?
	) => {
		let h = $crate::__private::storage_root($crate::__private::StateVersion::V1);
		$crate::assert_err!($x, $y);
		assert_eq!(
			h,
			$crate::__private::storage_root($crate::__private::StateVersion::V1),
			"storage has been mutated"
		);
	};
}

/// Evaluate any expression and assert that runtime storage has not been mutated
/// (i.e. expression is a storage no-operation).
///
/// Used as `assert_storage_noop(expression_to_assert)`.
#[macro_export]
macro_rules! assert_storage_noop {
	(
		$x:expr
	) => {
		let h = $crate::__private::storage_root($crate::__private::StateVersion::V1);
		$x;
		assert_eq!(h, $crate::__private::storage_root($crate::__private::StateVersion::V1));
	};
}

/// Assert an expression returns an error specified.
///
/// Used as `assert_err!(expression_to_assert, expected_error_expression)`
#[macro_export]
macro_rules! assert_err {
	( $x:expr , $y:expr $(,)? ) => {
		assert_eq!($x, Err($y.into()));
	};
}

/// Assert an expression returns an error specified.
///
/// This can be used on `DispatchResultWithPostInfo` when the post info should
/// be ignored.
#[macro_export]
macro_rules! assert_err_ignore_postinfo {
	( $x:expr , $y:expr $(,)? ) => {
		$crate::assert_err!($x.map(|_| ()).map_err(|e| e.error), $y);
	};
}

/// Assert an expression returns error with the given weight.
#[macro_export]
macro_rules! assert_err_with_weight {
	($call:expr, $err:expr, $weight:expr $(,)? ) => {
		if let Err(dispatch_err_with_post) = $call {
			$crate::assert_err!($call.map(|_| ()).map_err(|e| e.error), $err);
			assert_eq!(dispatch_err_with_post.post_info.actual_weight, $weight);
		} else {
			::core::panic!("expected Err(_), got Ok(_).")
		}
	};
}

/// Panic if an expression doesn't evaluate to `Ok`.
///
/// Used as `assert_ok!(expression_to_assert, expected_ok_expression)`,
/// or `assert_ok!(expression_to_assert)` which would assert against `Ok(())`.
#[macro_export]
macro_rules! assert_ok {
	( $x:expr $(,)? ) => {
		let is = $x;
		match is {
			Ok(_) => (),
			_ => assert!(false, "Expected Ok(_). Got {:#?}", is),
		}
	};
	( $x:expr, $y:expr $(,)? ) => {
		assert_eq!($x, Ok($y));
	};
}

/// Assert that the maximum encoding size does not exceed the value defined in
/// [`MAX_MODULE_ERROR_ENCODED_SIZE`] during compilation.
///
/// This macro is intended to be used in conjunction with `tt_call!`.
#[macro_export]
macro_rules! assert_error_encoded_size {
	{
		path = [{ $($path:ident)::+ }]
		runtime = [{ $runtime:ident }]
		assert_message = [{ $assert_message:literal }]
		error = [{ $error:ident }]
	} => {
		const _: () = assert!(
			<
				$($path::)+$error<$runtime> as $crate::traits::PalletError
			>::MAX_ENCODED_SIZE <= $crate::MAX_MODULE_ERROR_ENCODED_SIZE,
			$assert_message
		);
	};
	{
		path = [{ $($path:ident)::+ }]
		runtime = [{ $runtime:ident }]
		assert_message = [{ $assert_message:literal }]
	} => {};
}

/// Do something hypothetically by rolling back any changes afterwards.
///
/// Returns the original result of the closure.
#[macro_export]
#[cfg(feature = "experimental")]
macro_rules! hypothetically {
	( $e:expr ) => {
		$crate::storage::transactional::with_transaction(|| -> $crate::__private::TransactionOutcome<Result<_, $crate::__private::DispatchError>> {
			$crate::__private::TransactionOutcome::Rollback(Ok($e))
		},
		).expect("Always returning Ok; qed")
	};
}

/// Assert something to be *hypothetically* `Ok`, without actually committing it.
///
/// Reverts any storage changes made by the closure.
#[macro_export]
#[cfg(feature = "experimental")]
macro_rules! hypothetically_ok {
	($e:expr $(, $args:expr)* $(,)?) => {
		$crate::assert_ok!($crate::hypothetically!($e) $(, $args)*);
	};
}

#[doc(hidden)]
pub use serde::{Deserialize, Serialize};

#[doc(hidden)]
pub use macro_magic;

/// Prelude to be used for pallet testing, for ease of use.
#[cfg(feature = "std")]
pub mod testing_prelude {
	pub use super::{
		assert_err, assert_err_ignore_postinfo, assert_err_with_weight, assert_error_encoded_size,
		assert_noop, assert_ok, assert_storage_noop, parameter_types, traits::Get,
	};
	pub use sp_arithmetic::assert_eq_error_rate;
	pub use sp_runtime::{bounded_btree_map, bounded_vec};
}

/// Prelude to be used alongside pallet macro, for ease of use.
pub mod pallet_prelude {
	pub use crate::{
		defensive, defensive_assert,
		dispatch::{DispatchClass, DispatchResult, DispatchResultWithPostInfo, Parameter, Pays},
		ensure,
		inherent::{InherentData, InherentIdentifier, ProvideInherent},
		storage,
		storage::{
			bounded_btree_map::BoundedBTreeMap,
			bounded_btree_set::BoundedBTreeSet,
			bounded_vec::BoundedVec,
			types::{
				CountedStorageMap, CountedStorageNMap, Key as NMapKey, OptionQuery, ResultQuery,
				StorageDoubleMap, StorageMap, StorageNMap, StorageValue, ValueQuery,
			},
			weak_bounded_vec::WeakBoundedVec,
			StorageList,
		},
		traits::{
			BuildGenesisConfig, ConstU32, EnsureOrigin, Get, GetDefault, GetStorageVersion, Hooks,
			IsType, PalletInfoAccess, StorageInfoTrait, StorageVersion, Task, TypedGet,
		},
		Blake2_128, Blake2_128Concat, Blake2_256, CloneNoBound, DebugNoBound, EqNoBound, Identity,
		PartialEqNoBound, RuntimeDebugNoBound, Twox128, Twox256, Twox64Concat,
	};
	pub use codec::{Decode, Encode, MaxEncodedLen};
	pub use core::marker::PhantomData;
	pub use frame_support::pallet_macros::*;
	pub use frame_support_procedural::{inject_runtime_type, register_default_impl};
	pub use scale_info::TypeInfo;
	pub use sp_inherents::MakeFatalError;
	pub use sp_runtime::{
		traits::{
			CheckedAdd, CheckedConversion, CheckedDiv, CheckedMul, CheckedShl, CheckedShr,
			CheckedSub, MaybeSerializeDeserialize, Member, One, ValidateUnsigned, Zero,
		},
		transaction_validity::{
			InvalidTransaction, TransactionLongevity, TransactionPriority, TransactionSource,
			TransactionTag, TransactionValidity, TransactionValidityError, UnknownTransaction,
			ValidTransaction,
		},
		DispatchError, RuntimeDebug, MAX_MODULE_ERROR_ENCODED_SIZE,
	};
	pub use sp_weights::Weight;
}

/// The pallet macro has 2 purposes:
///
/// * [For declaring a pallet as a rust module](#1---pallet-module-declaration)
/// * [For declaring the `struct` placeholder of a
///   pallet](#2---pallet-struct-placeholder-declaration)
///
/// # 1 - Pallet module declaration
///
/// The module to declare a pallet is organized as follows:
/// ```
/// #[frame_support::pallet]    // <- the macro
/// mod pallet {
/// 	#[pallet::pallet]
/// 	pub struct Pallet<T>(_);
///
/// 	#[pallet::config]
/// 	pub trait Config: frame_system::Config {}
///
/// 	#[pallet::call]
/// 	impl<T: Config> Pallet<T> {
/// 	}
///
/// 	/* ... */
/// }
/// ```
///
/// The documentation for each individual part can be found at [frame_support::pallet_macros]
///
/// ## Dev Mode (`#[pallet(dev_mode)]`)
///
/// Syntax:
///
/// ```
/// #[frame_support::pallet(dev_mode)]
/// mod pallet {
/// # 	 #[pallet::pallet]
/// # 	 pub struct Pallet<T>(_);
/// # 	 #[pallet::config]
/// # 	 pub trait Config: frame_system::Config {}
/// 	/* ... */
/// }
/// ```
///
/// Specifying the argument `dev_mode` will allow you to enable dev mode for a pallet. The
/// aim of dev mode is to loosen some of the restrictions and requirements placed on
/// production pallets for easy tinkering and development. Dev mode pallets should not be
/// used in production. Enabling dev mode has the following effects:
///
/// * Weights no longer need to be specified on every `#[pallet::call]` declaration. By
///   default, dev mode pallets will assume a weight of zero (`0`) if a weight is not
///   specified. This is equivalent to specifying `#[weight(0)]` on all calls that do not
///   specify a weight.
/// * Call indices no longer need to be specified on every `#[pallet::call]` declaration. By
///   default, dev mode pallets will assume a call index based on the order of the call.
/// * All storages are marked as unbounded, meaning you do not need to implement
///   [`MaxEncodedLen`](frame_support::pallet_prelude::MaxEncodedLen) on storage types. This is
///   equivalent to specifying `#[pallet::unbounded]` on all storage type definitions.
/// * Storage hashers no longer need to be specified and can be replaced by `_`. In dev mode,
///   these will be replaced by `Blake2_128Concat`. In case of explicit key-binding, `Hasher`
///   can simply be ignored when in `dev_mode`.
///
/// Note that the `dev_mode` argument can only be supplied to the `#[pallet]` or
/// `#[frame_support::pallet]` attribute macro that encloses your pallet module. This
/// argument cannot be specified anywhere else, including but not limited to the
/// `#[pallet::pallet]` attribute macro.
///
/// <div class="example-wrap" style="display:inline-block"><pre class="compile_fail"
/// style="white-space:normal;font:inherit;">
/// <strong>WARNING</strong>:
/// You should never deploy or use dev mode pallets in production. Doing so can break your
/// chain. Once you are done tinkering, you should
/// remove the 'dev_mode' argument from your #[pallet] declaration and fix any compile
/// errors before attempting to use your pallet in a production scenario.
/// </pre></div>
///
/// # 2 - Pallet struct placeholder declaration
///
/// The pallet struct placeholder `#[pallet::pallet]` is mandatory and allows you to
/// specify pallet information.
///
/// The struct must be defined as follows:
/// ```
/// #[frame_support::pallet]
/// mod pallet {
/// 	#[pallet::pallet]         // <- the macro
/// 	pub struct Pallet<T>(_);  // <- the struct definition
///
/// 	#[pallet::config]
/// 	pub trait Config: frame_system::Config {}
/// }
/// ```
//
/// I.e. a regular struct definition named `Pallet`, with generic T and no where clause.
///
/// ## Macro expansion:
///
/// The macro adds this attribute to the Pallet struct definition:
/// ```ignore
/// #[derive(
/// 	frame_support::CloneNoBound,
/// 	frame_support::EqNoBound,
/// 	frame_support::PartialEqNoBound,
/// 	frame_support::RuntimeDebugNoBound,
/// )]
/// ```
/// and replaces the type `_` with `PhantomData<T>`.
///
/// It also implements on the pallet:
///
/// * [`GetStorageVersion`](frame_support::traits::GetStorageVersion)
/// * [`OnGenesis`](frame_support::traits::OnGenesis): contains some logic to write the pallet
///   version into storage.
/// * [`PalletInfoAccess`](frame_support::traits::PalletInfoAccess) to ease access to pallet
///   information given by [`frame_support::traits::PalletInfo`]. (The implementation uses the
///   associated type [`frame_support::traits::PalletInfo`]).
/// * [`StorageInfoTrait`](frame_support::traits::StorageInfoTrait) to give information about
///   storages.
///
/// If the attribute `set_storage_max_encoded_len` is set then the macro calls
/// [`StorageInfoTrait`](frame_support::traits::StorageInfoTrait) for each storage in the
/// implementation of [`StorageInfoTrait`](frame_support::traits::StorageInfoTrait) for the
/// pallet. Otherwise, it implements
/// [`StorageInfoTrait`](frame_support::traits::StorageInfoTrait) for the pallet using the
/// [`PartialStorageInfoTrait`](frame_support::traits::PartialStorageInfoTrait)
/// implementation of storages.
///
/// ## Note on deprecation.
///
/// - Usage of `deprecated` attribute will propagate deprecation information to the pallet
///   metadata.
/// - For general usage examples of `deprecated` attribute please refer to <https://doc.rust-lang.org/nightly/reference/attributes/diagnostics.html#the-deprecated-attribute>
pub use frame_support_procedural::pallet;

/// Contains macro stubs for all of the `pallet::` macros
pub mod pallet_macros {
	/// Declare the storage as whitelisted from benchmarking.
	///
	/// Doing so will exclude reads of that value's storage key from counting towards weight
	/// calculations during benchmarking.
	///
	/// This attribute should only be attached to storages that are known to be
	/// read/used in every block. This will result in a more accurate benchmarking weight.
	///
	/// ### Example
	/// ```
	/// #[frame_support::pallet]
	/// mod pallet {
	/// # 	use frame_support::pallet_prelude::*;
	/// #
	/// 	#[pallet::pallet]
	/// 	pub struct Pallet<T>(_);
	///
	/// 	#[pallet::storage]
	/// 	#[pallet::whitelist_storage]
	/// 	pub type MyStorage<T> = StorageValue<_, u32>;
	/// #
	/// # 	#[pallet::config]
	/// # 	pub trait Config: frame_system::Config {}
	/// }
	/// ```
	pub use frame_support_procedural::whitelist_storage;

	/// Allows specifying the weight of a call.
	///
	/// Each dispatchable needs to define a weight with the `#[pallet::weight($expr)]`
	/// attribute. The first argument must be `origin: OriginFor<T>`.
	///
	/// ## Example
	///
	/// ```
	/// #[frame_support::pallet]
	/// mod pallet {
	/// # 	use frame_support::pallet_prelude::*;
	/// # 	use frame_system::pallet_prelude::*;
	/// #
	/// 	#[pallet::pallet]
	/// 	pub struct Pallet<T>(_);
	///
	/// 	#[pallet::call]
	/// 	impl<T: Config> Pallet<T> {
	/// 		#[pallet::weight({0})] // <- set actual weight here
	/// 		#[pallet::call_index(0)]
	/// 		pub fn something(
	/// 			_: OriginFor<T>,
	/// 			foo: u32,
	/// 		) -> DispatchResult {
	/// 			unimplemented!()
	/// 		}
	/// 	}
	/// #
	/// # 	#[pallet::config]
	/// # 	pub trait Config: frame_system::Config {}
	/// }
	/// ```
	pub use frame_support_procedural::weight;

	/// Allows whitelisting a storage item from decoding during try-runtime checks.
	///
	/// The optional attribute `#[pallet::disable_try_decode_storage]` will declare the
	/// storage as whitelisted from decoding during try-runtime checks. This should only be
	/// attached to transient storage which cannot be migrated during runtime upgrades.
	///
	/// ### Example
	/// ```
	/// #[frame_support::pallet]
	/// mod pallet {
	/// # 	use frame_support::pallet_prelude::*;
	/// #
	/// 	#[pallet::pallet]
	/// 	pub struct Pallet<T>(_);
	///
	/// 	#[pallet::storage]
	/// 	#[pallet::disable_try_decode_storage]
	/// 	pub type MyStorage<T> = StorageValue<_, u32>;
	/// #
	/// # 	#[pallet::config]
	/// # 	pub trait Config: frame_system::Config {}
	/// }
	/// ```
	pub use frame_support_procedural::disable_try_decode_storage;

	/// Declares a storage as unbounded in potential size.
	///
	/// When implementing the storage info (when `#[pallet::generate_storage_info]` is
	/// specified on the pallet struct placeholder), the size of the storage will be declared
	/// as unbounded. This can be useful for storage which can never go into PoV (Proof of
	/// Validity).
	///
	/// ## Example
	///
	/// ```
	/// #[frame_support::pallet]
	/// mod pallet {
	/// # 	use frame_support::pallet_prelude::*;
	/// #
	/// 	#[pallet::pallet]
	/// 	pub struct Pallet<T>(_);
	///
	/// 	#[pallet::storage]
	/// 	#[pallet::unbounded]
	/// 	pub type MyStorage<T> = StorageValue<_, u32>;
	/// #
	/// # 	#[pallet::config]
	/// # 	pub trait Config: frame_system::Config {}
	/// }
	/// ```
	pub use frame_support_procedural::unbounded;

	/// Defines what storage prefix to use for a storage item when building the trie.
	///
	/// This is helpful if you wish to rename the storage field but don't want to perform a
	/// migration.
	///
	/// ## Example
	///
	/// ```
	/// #[frame_support::pallet]
	/// mod pallet {
	/// # 	use frame_support::pallet_prelude::*;
	/// #
	/// 	#[pallet::pallet]
	/// 	pub struct Pallet<T>(_);
	///
	/// 	#[pallet::storage]
	/// 	#[pallet::storage_prefix = "foo"]
	/// 	pub type MyStorage<T> = StorageValue<_, u32>;
	/// #
	/// # 	#[pallet::config]
	/// # 	pub trait Config: frame_system::Config {}
	/// }
	/// ```
	pub use frame_support_procedural::storage_prefix;

	/// Ensures the generated `DefaultConfig` will not have any bounds for
	/// that trait item.
	///
	/// Attaching this attribute to a trait item ensures that the generated trait
	/// `DefaultConfig` will not have any bounds for this trait item.
	///
	/// As an example, if you have a trait item `type AccountId: SomeTrait;` in your `Config`
	/// trait, the generated `DefaultConfig` will only have `type AccountId;` with no trait
	/// bound.
	pub use frame_support_procedural::no_default_bounds;

	/// Ensures the trait item will not be used as a default with the
	/// `#[derive_impl(..)]` attribute macro.
	///
	/// The optional attribute `#[pallet::no_default]` can be attached to trait items within a
	/// `Config` trait impl that has [`#[pallet::config(with_default)]`](`config`)
	/// attached.
	pub use frame_support_procedural::no_default;

	/// Declares a module as importable into a pallet via
	/// [`#[import_section]`](`import_section`).
	///
	/// Note that sections are imported by their module name/ident, and should be referred to
	/// by their _full path_ from the perspective of the target pallet. Do not attempt to make
	/// use of `use` statements to bring pallet sections into scope, as this will not work
	/// (unless you do so as part of a wildcard import, in which case it will work).
	///
	/// ## Naming Logistics
	///
	/// Also note that because of how `#[pallet_section]` works, pallet section names must be
	/// globally unique _within the crate in which they are defined_. For more information on
	/// why this must be the case, see macro_magic's
	/// [`#[export_tokens]`](https://docs.rs/macro_magic/latest/macro_magic/attr.export_tokens.html) macro.
	///
	/// Optionally, you may provide an argument to `#[pallet_section]` such as
	/// `#[pallet_section(some_ident)]`, in the event that there is another pallet section in
	/// same crate with the same ident/name. The ident you specify can then be used instead of
	/// the module's ident name when you go to import it via
	/// [`#[import_section]`](`import_section`).
	pub use frame_support_procedural::pallet_section;

	/// The `#[pallet::inherent]` attribute allows the pallet to provide
	/// [inherents](https://docs.substrate.io/fundamentals/transaction-types/#inherent-transactions).
	///
	/// An inherent is some piece of data that is inserted by a block authoring node at block
	/// creation time and can either be accepted or rejected by validators based on whether the
	/// data falls within an acceptable range.
	///
	/// The most common inherent is the `timestamp` that is inserted into every block. Since
	/// there is no way to validate timestamps, validators simply check that the timestamp
	/// reported by the block authoring node falls within an acceptable range.
	///
	/// Example usage:
	///
	/// ```
	/// #[frame_support::pallet]
	/// mod pallet {
	/// # 	use frame_support::pallet_prelude::*;
	/// # 	use frame_support::inherent::IsFatalError;
	/// # 	use sp_timestamp::InherentError;
	/// # 	use core::result;
	/// #
	/// 	// Example inherent identifier
	/// 	pub const INHERENT_IDENTIFIER: InherentIdentifier = *b"timstap0";
	///
	/// 	#[pallet::pallet]
	/// 	pub struct Pallet<T>(_);
	///
	/// 	#[pallet::inherent]
	/// 	impl<T: Config> ProvideInherent for Pallet<T> {
	/// 		type Call = Call<T>;
	/// 		type Error = InherentError;
	/// 		const INHERENT_IDENTIFIER: InherentIdentifier = INHERENT_IDENTIFIER;
	///
	/// 		fn create_inherent(data: &InherentData) -> Option<Self::Call> {
	/// 			unimplemented!()
	/// 		}
	///
	/// 		fn check_inherent(
	/// 			call: &Self::Call,
	/// 			data: &InherentData,
	/// 		) -> result::Result<(), Self::Error> {
	/// 			unimplemented!()
	/// 		}
	///
	/// 		fn is_inherent(call: &Self::Call) -> bool {
	/// 			unimplemented!()
	/// 		}
	/// 	}
	/// #
	/// # 	#[pallet::config]
	/// # 	pub trait Config: frame_system::Config {}
	/// }
	/// ```
	///
	/// I.e. a trait implementation with bound `T: Config`, of trait `ProvideInherent` for type
	/// `Pallet<T>`, and some optional where clause.
	///
	/// ## Macro expansion
	///
	/// The macro currently makes no use of this information, but it might use this information
	/// in the future to give information directly to `construct_runtime`.
	pub use frame_support_procedural::inherent;

	/// Splits a pallet declaration into multiple parts.
	///
	/// An attribute macro that can be attached to a module declaration. Doing so will
	/// import the contents of the specified external pallet section that is defined
	/// elsewhere using [`#[pallet_section]`](`pallet_section`).
	///
	/// ## Example
	/// ```
	/// # use frame_support::pallet_macros::pallet_section;
	/// # use frame_support::pallet_macros::import_section;
	/// #
	/// /// A [`pallet_section`] that defines the events for a pallet.
	/// /// This can later be imported into the pallet using [`import_section`].
	/// #[pallet_section]
	/// mod events {
	/// 	#[pallet::event]
	/// 	#[pallet::generate_deposit(pub(super) fn deposit_event)]
	/// 	pub enum Event<T: Config> {
	/// 		/// Event documentation should end with an array that provides descriptive names for event
	/// 		/// parameters. [something, who]
	/// 		SomethingStored { something: u32, who: T::AccountId },
	/// 	}
	/// }
	///
	/// #[import_section(events)]
	/// #[frame_support::pallet]
	/// mod pallet {
	/// # 	use frame_support::pallet_prelude::*;
	/// #
	/// 	#[pallet::pallet]
	/// 	pub struct Pallet<T>(_);
	/// #
	/// # 	#[pallet::config]
	/// # 	pub trait Config: frame_system::Config {
	/// # 		type RuntimeEvent: From<Event<Self>> + IsType<<Self as frame_system::Config>::RuntimeEvent>;
	/// # 	}
	/// }
	/// ```
	///
	/// This will result in the contents of `some_section` being _verbatim_ imported into
	/// the pallet above. Note that since the tokens for `some_section` are essentially
	/// copy-pasted into the target pallet, you cannot refer to imports that don't also
	/// exist in the target pallet, but this is easily resolved by including all relevant
	/// `use` statements within your pallet section, so they are imported as well, or by
	/// otherwise ensuring that you have the same imports on the target pallet.
	///
	/// It is perfectly permissible to import multiple pallet sections into the same pallet,
	/// which can be done by having multiple `#[import_section(something)]` attributes
	/// attached to the pallet.
	///
	/// Note that sections are imported by their module name/ident, and should be referred to
	/// by their _full path_ from the perspective of the target pallet.
	pub use frame_support_procedural::import_section;

	/// Allows defining getter functions on `Pallet` storage.
	///
	/// ## Example
	///
	/// ```
	/// #[frame_support::pallet]
	/// mod pallet {
	/// # 	use frame_support::pallet_prelude::*;
	/// #
	/// 	#[pallet::pallet]
	/// 	pub struct Pallet<T>(_);
	///
	/// 	#[pallet::storage]
	/// 	#[pallet::getter(fn my_getter_fn_name)]
	/// 	pub type MyStorage<T> = StorageValue<_, u32>;
	/// #
	/// # 	#[pallet::config]
	/// # 	pub trait Config: frame_system::Config {}
	/// }
	/// ```
	///
	/// See [`pallet::storage`](`frame_support::pallet_macros::storage`) for more info.
	pub use frame_support_procedural::getter;

	/// Defines constants that are added to the constant field of
	/// [`PalletMetadata`](frame_metadata::v15::PalletMetadata) struct for this pallet.
	///
	/// Must be defined like:
	///
	/// ```
	/// #[frame_support::pallet]
	/// mod pallet {
	/// # 	use frame_support::pallet_prelude::*;
	/// #
	/// 	#[pallet::pallet]
	/// 	pub struct Pallet<T>(_);
	///
	/// # 	#[pallet::config]
	/// # 	pub trait Config: frame_system::Config {}
	/// #
	/// 	#[pallet::extra_constants]
	/// 	impl<T: Config> Pallet<T> // $optional_where_clause
	/// 	{
	/// 	#[pallet::constant_name(SomeU32ConstantName)]
	/// 		/// Some doc
	/// 		fn some_u32_constant() -> u32 {
	/// 			100u32
	/// 		}
	/// 	}
	/// }
	/// ```
	///
	/// I.e. a regular rust `impl` block with some optional where clause and functions with 0
	/// args, 0 generics, and some return type.
	pub use frame_support_procedural::extra_constants;

	#[rustfmt::skip]
	/// Allows bypassing the `frame_system::Config` supertrait check.
	///
	/// To bypass the syntactic `frame_system::Config` supertrait check, use the attribute
	/// `pallet::disable_frame_system_supertrait_check`.
	///
	/// Note this bypass is purely syntactic, and does not actually remove the requirement that your
	/// pallet implements `frame_system::Config`. When using this check, your config is still required to implement
	/// `frame_system::Config` either via
	/// - Implementing a trait that itself implements `frame_system::Config`
	/// - Tightly coupling it with another pallet which itself implements `frame_system::Config`
	///
	/// e.g.
	///
	/// ```
	/// #[frame_support::pallet]
	/// mod pallet {
	/// # 	use frame_support::pallet_prelude::*;
	/// # 	use frame_system::pallet_prelude::*;
	/// 	trait OtherTrait: frame_system::Config {}
	///
	/// 	#[pallet::pallet]
	/// 	pub struct Pallet<T>(_);
	///
	/// 	#[pallet::config]
	/// 	#[pallet::disable_frame_system_supertrait_check]
	/// 	pub trait Config: OtherTrait {}
	/// }
	/// ```
	///
	/// To learn more about supertraits, see the
	/// [trait_based_programming](../../polkadot_sdk_docs/reference_docs/trait_based_programming/index.html)
	/// reference doc.
	pub use frame_support_procedural::disable_frame_system_supertrait_check;

	/// The mandatory attribute allowing definition of configurable types for the pallet.
	///
	/// Item must be defined as:
	///
	/// ```
	/// #[frame_support::pallet]
	/// mod pallet {
	/// # 	use frame_support::pallet_prelude::*;
	/// #
	/// 	#[pallet::pallet]
	/// 	pub struct Pallet<T>(_);
	///
	/// 	#[pallet::config]
	/// 	pub trait Config: frame_system::Config // + $optionally_some_other_supertraits
	/// 	// $optional_where_clause
	/// 	{
	/// 		// config items here
	/// 	}
	/// }
	/// ```
	///
	/// I.e. a regular trait definition named `Config`, with the supertrait
	/// [`frame_system::pallet::Config`](../../frame_system/pallet/trait.Config.html), and
	/// optionally other supertraits and a where clause. (Specifying other supertraits here is
	/// known as [tight coupling](https://docs.substrate.io/reference/how-to-guides/pallet-design/use-tight-coupling/))
	///
	/// The associated type `RuntimeEvent` is reserved. If defined, it must have the bounds
	/// `From<Event>` and `IsType<<Self as frame_system::Config>::RuntimeEvent>`.
	///
	/// [`#[pallet::event]`](`event`) must be present if `RuntimeEvent`
	/// exists as a config item in your `#[pallet::config]`.
	///
	/// ## Optional: `with_default`
	///
	/// An optional `with_default` argument may also be specified. Doing so will automatically
	/// generate a `DefaultConfig` trait inside your pallet which is suitable for use with
	/// [`#[derive_impl(..)`](`frame_support::derive_impl`) to derive a default testing
	/// config:
	///
	/// ```
	/// #[frame_support::pallet]
	/// mod pallet {
	/// # 	use frame_support::pallet_prelude::*;
	/// # 	use frame_system::pallet_prelude::*;
	/// # 	use core::fmt::Debug;
	/// # 	use frame_support::traits::Contains;
	/// #
	/// # 	pub trait SomeMoreComplexBound {}
	/// #
	/// 	#[pallet::pallet]
	/// 	pub struct Pallet<T>(_);
	///
	/// 	#[pallet::config(with_default)] // <- with_default is optional
	/// 	pub trait Config: frame_system::Config {
	/// 		/// The overarching event type.
	/// 		#[pallet::no_default_bounds] // Default with bounds is not supported for RuntimeEvent
	/// 		type RuntimeEvent: From<Event<Self>> + IsType<<Self as frame_system::Config>::RuntimeEvent>;
	///
	/// 		/// A more complex type.
	/// 		#[pallet::no_default] // Example of type where no default should be provided
	/// 		type MoreComplexType: SomeMoreComplexBound;
	///
	/// 		/// A simple type.
	/// 		// Default with bounds is supported for simple types
	/// 		type SimpleType: From<u32>;
	/// 	}
	///
	/// 	#[pallet::event]
	/// 	pub enum Event<T: Config> {
	/// 		SomeEvent(u16, u32),
	/// 	}
	/// }
	/// ```
	///
	/// As shown above:
	/// * you may attach the [`#[pallet::no_default]`](`no_default`)
	/// attribute to specify that a particular trait item _cannot_ be used as a default when a
	/// test `Config` is derived using the [`#[derive_impl(..)]`](`frame_support::derive_impl`)
	/// attribute macro. This will cause that particular trait item to simply not appear in
	/// default testing configs based on this config (the trait item will not be included in
	/// `DefaultConfig`).
	/// * you may attach the [`#[pallet::no_default_bounds]`](`no_default_bounds`)
	/// attribute to specify that a particular trait item can be used as a default when a
	/// test `Config` is derived using the [`#[derive_impl(..)]`](`frame_support::derive_impl`)
	/// attribute macro. But its bounds cannot be enforced at this point and should be
	/// discarded when generating the default config trait.
	/// * you may not specify any attribute to generate a trait item in the default config
	///   trait.
	///
	/// In case origin of error is not clear it is recommended to disable all default with
	/// [`#[pallet::no_default]`](`no_default`) and enable them one by one.
	///
	/// ### `DefaultConfig` Caveats
	///
	/// The auto-generated `DefaultConfig` trait:
	/// - is always a _subset_ of your pallet's `Config` trait.
	/// - can only contain items that don't rely on externalities, such as
	///   `frame_system::Config`.
	///
	/// Trait items that _do_ rely on externalities should be marked with
	/// [`#[pallet::no_default]`](`no_default`)
	///
	/// Consequently:
	/// - Any items that rely on externalities _must_ be marked with
	///   [`#[pallet::no_default]`](`no_default`) or your trait will fail to compile when used
	///   with [`derive_impl`](`frame_support::derive_impl`).
	/// - Items marked with [`#[pallet::no_default]`](`no_default`) are entirely excluded from
	///   the `DefaultConfig` trait, and therefore any impl of `DefaultConfig` doesn't need to
	///   implement such items.
	///
	/// For more information, see:
	/// * [`frame_support::derive_impl`].
	/// * [`#[pallet::no_default]`](`no_default`)
	/// * [`#[pallet::no_default_bounds]`](`no_default_bounds`)
	///
	/// ## Optional: `without_automatic_metadata`
	///
	/// By default, the associated types of the `Config` trait that require the `TypeInfo` or
	/// `Parameter` bounds are included in the metadata of the pallet.
	///
	/// The optional `without_automatic_metadata` argument can be used to exclude these
	/// associated types from the metadata collection.
	///
	/// Furthermore, the `without_automatic_metadata` argument can be used in combination with
	/// the [`#[pallet::include_metadata]`](`include_metadata`) attribute to selectively
	/// include only certain associated types in the metadata collection.
	///
	/// ```
	/// #[frame_support::pallet]
	/// mod pallet {
	/// # 	use frame_support::pallet_prelude::*;
	/// # 	use frame_system::pallet_prelude::*;
	/// # 	use core::fmt::Debug;
	/// # 	use frame_support::traits::Contains;
	/// #
	/// # 	pub trait SomeMoreComplexBound {}
	/// #
	/// 	#[pallet::pallet]
	/// 	pub struct Pallet<T>(_);
	///
	/// 	#[pallet::config(with_default, without_automatic_metadata)] // <- with_default and without_automatic_metadata are optional
	/// 	pub trait Config: frame_system::Config {
	/// 		/// The overarching event type.
	/// 		#[pallet::no_default_bounds] // Default with bounds is not supported for RuntimeEvent
	/// 		type RuntimeEvent: From<Event<Self>> + IsType<<Self as frame_system::Config>::RuntimeEvent>;
	///
	/// 		/// A simple type.
	/// 		// Type that would have been included in metadata, but is now excluded.
	/// 		type SimpleType: From<u32> + TypeInfo;
	///
	/// 		// The `pallet::include_metadata` is used to selectively include this type in metadata.
	/// 		#[pallet::include_metadata]
	/// 		type SelectivelyInclude: From<u32> + TypeInfo;
	/// 	}
	///
	/// 	#[pallet::event]
	/// 	pub enum Event<T: Config> {
	/// 		SomeEvent(u16, u32),
	/// 	}
	/// }
	/// ```
	pub use frame_support_procedural::config;

	/// Allows defining an enum that gets composed as an aggregate enum by `construct_runtime`.
	///
	/// The `#[pallet::composite_enum]` attribute allows you to define an enum that gets
	/// composed as an aggregate enum by `construct_runtime`. This is similar in principle with
	/// [frame_support_procedural::event] and [frame_support_procedural::error].
	///
	/// The attribute currently only supports enum definitions, and identifiers that are named
	/// `FreezeReason`, `HoldReason`, `LockId` or `SlashReason`. Arbitrary identifiers for the
	/// enum are not supported. The aggregate enum generated by
	/// [`frame_support::construct_runtime`] will have the name of `RuntimeFreezeReason`,
	/// `RuntimeHoldReason`, `RuntimeLockId` and `RuntimeSlashReason` respectively.
	///
	/// NOTE: The aggregate enum generated by `construct_runtime` generates a conversion
	/// function from the pallet enum to the aggregate enum, and automatically derives the
	/// following traits:
	///
	/// ```ignore
	/// Copy, Clone, Eq, PartialEq, Ord, PartialOrd, Encode, Decode, MaxEncodedLen, TypeInfo,
	/// RuntimeDebug
	/// ```
	///
	/// For ease of usage, when no `#[derive]` attributes are found for the enum under
	/// [`#[pallet::composite_enum]`](composite_enum), the aforementioned traits are
	/// automatically derived for it. The inverse is also true: if there are any `#[derive]`
	/// attributes found for the enum, then no traits will automatically be derived for it.
	///
	/// e.g, defining `HoldReason` in a pallet
	///
	/// ```
	/// #[frame_support::pallet]
	/// mod pallet {
	/// # 	use frame_support::pallet_prelude::*;
	/// #
	/// 	#[pallet::pallet]
	/// 	pub struct Pallet<T>(_);
	///
	/// 	#[pallet::composite_enum]
	/// 	pub enum HoldReason {
	/// 		/// The NIS Pallet has reserved it for a non-fungible receipt.
	/// 		#[codec(index = 0)]
	/// 		SomeHoldReason,
	/// 		#[codec(index = 1)]
	/// 		SomeOtherHoldReason,
	/// 	}
	/// #
	/// # 	#[pallet::config]
	/// # 	pub trait Config: frame_system::Config {}
	/// }
	pub use frame_support_procedural::composite_enum;

	/// Allows the pallet to validate unsigned transactions.
	///
	/// Item must be defined as:
	///
	/// ```
	/// #[frame_support::pallet]
	/// mod pallet {
	/// # 	use frame_support::pallet_prelude::*;
	/// #
	/// 	#[pallet::pallet]
	/// 	pub struct Pallet<T>(_);
	///
	/// 	#[pallet::validate_unsigned]
	/// 	impl<T: Config> sp_runtime::traits::ValidateUnsigned for Pallet<T> {
	/// 		type Call = Call<T>;
	///
	/// 		fn validate_unsigned(_source: TransactionSource, _call: &Self::Call) -> TransactionValidity {
	/// 			// Your implementation details here
	/// 			unimplemented!()
	/// 		}
	/// 	}
	/// #
	/// # 	#[pallet::config]
	/// # 	pub trait Config: frame_system::Config {}
	/// }
	/// ```
	///
	/// I.e. a trait implementation with bound `T: Config`, of trait
	/// [`ValidateUnsigned`](frame_support::pallet_prelude::ValidateUnsigned) for
	/// type `Pallet<T>`, and some optional where clause.
	///
	/// NOTE: There is also the [`sp_runtime::traits::TransactionExtension`] trait that can be
	/// used to add some specific logic for transaction validation.
	///
	/// ## Macro expansion
	///
	/// The macro currently makes no use of this information, but it might use this information
	/// in the future to give information directly to [`frame_support::construct_runtime`].
	pub use frame_support_procedural::validate_unsigned;

	/// Allows defining a struct implementing the [`Get`](frame_support::traits::Get) trait to
	/// ease the use of storage types.
	///
	/// This attribute is meant to be used alongside [`#[pallet::storage]`](`storage`) to
	/// define a storage's default value. This attribute can be used multiple times.
	///
	/// Item must be defined as:
	///
	/// ```
	/// #[frame_support::pallet]
	/// mod pallet {
	/// # 	use sp_runtime::FixedU128;
	/// # 	use frame_support::pallet_prelude::*;
	/// #
	/// 	#[pallet::pallet]
	/// 	pub struct Pallet<T>(_);
	///
	/// 	#[pallet::storage]
	/// 	pub(super) type SomeStorage<T: Config> =
	/// 		StorageValue<_, FixedU128, ValueQuery, DefaultForSomeValue>;
	///
	/// 	// Define default for ParachainId
	/// 	#[pallet::type_value]
	/// 	pub fn DefaultForSomeValue() -> FixedU128 {
	/// 		FixedU128::from_u32(1)
	/// 	}
	/// #
	/// # 	#[pallet::config]
	/// # 	pub trait Config: frame_system::Config {}
	/// }
	/// ```
	///
	/// ## Macro expansion
	///
	/// The macro renames the function to some internal name, generates a struct with the
	/// original name of the function and its generic, and implements `Get<$ReturnType>` by
	/// calling the user defined function.
	pub use frame_support_procedural::type_value;

	/// Allows defining a storage version for the pallet.
	///
	/// Because the `pallet::pallet` macro implements
	/// [`GetStorageVersion`](frame_support::traits::GetStorageVersion), the current storage
	/// version needs to be communicated to the macro. This can be done by using the
	/// `pallet::storage_version` attribute:
	///
	/// ```
	/// #[frame_support::pallet]
	/// mod pallet {
	/// # 	use frame_support::pallet_prelude::StorageVersion;
	/// # 	use frame_support::traits::GetStorageVersion;
	/// #
	/// 	const STORAGE_VERSION: StorageVersion = StorageVersion::new(5);
	///
	/// 	#[pallet::pallet]
	/// 	#[pallet::storage_version(STORAGE_VERSION)]
	/// 	pub struct Pallet<T>(_);
	/// #
	/// # 	#[pallet::config]
	/// # 	pub trait Config: frame_system::Config {}
	/// }
	/// ```
	///
	/// If not present, the current storage version is set to the default value.
	pub use frame_support_procedural::storage_version;

	/// The `#[pallet::hooks]` attribute allows you to specify a
	/// [`frame_support::traits::Hooks`] implementation for `Pallet` that specifies
	/// pallet-specific logic.
	///
	/// The item the attribute attaches to must be defined as follows:
	///
	/// ```
	/// #[frame_support::pallet]
	/// mod pallet {
	/// # 	use frame_support::pallet_prelude::*;
	/// # 	use frame_system::pallet_prelude::*;
	/// #
	/// 	#[pallet::pallet]
	/// 	pub struct Pallet<T>(_);
	///
	/// 	#[pallet::hooks]
	/// 	impl<T: Config> Hooks<BlockNumberFor<T>> for Pallet<T> {
	/// 		// Implement hooks here
	/// 	}
	/// #
	/// # 	#[pallet::config]
	/// # 	pub trait Config: frame_system::Config {}
	/// }
	/// ```
	/// I.e. a regular trait implementation with generic bound: `T: Config`, for the trait
	/// `Hooks<BlockNumberFor<T>>` (they are defined in preludes), for the type `Pallet<T>`.
	///
	/// Optionally, you could add a where clause.
	///
	/// ## Macro expansion
	///
	/// The macro implements the traits
	/// [`OnInitialize`](frame_support::traits::OnInitialize),
	/// [`OnIdle`](frame_support::traits::OnIdle),
	/// [`OnFinalize`](frame_support::traits::OnFinalize),
	/// [`OnRuntimeUpgrade`](frame_support::traits::OnRuntimeUpgrade),
	/// [`OffchainWorker`](frame_support::traits::OffchainWorker), and
	/// [`IntegrityTest`](frame_support::traits::IntegrityTest) using
	/// the provided [`Hooks`](frame_support::traits::Hooks) implementation.
	///
	/// NOTE: `OnRuntimeUpgrade` is implemented with `Hooks::on_runtime_upgrade` and some
	/// additional logic. E.g. logic to write the pallet version into storage.
	///
	/// NOTE: The macro also adds some tracing logic when implementing the above traits. The
	/// following hooks emit traces: `on_initialize`, `on_finalize` and `on_runtime_upgrade`.
	pub use frame_support_procedural::hooks;

	/// Generates a helper function on `Pallet` that handles deposit events.
	///
	/// NOTE: For instantiable pallets, the event must be generic over `T` and `I`.
	///
	/// ## Macro expansion
	///
	/// The macro will add on enum `Event` the attributes:
	/// * `#[derive(`[`frame_support::CloneNoBound`]`)]`
	/// * `#[derive(`[`frame_support::EqNoBound`]`)]`
	/// * `#[derive(`[`frame_support::PartialEqNoBound`]`)]`
	/// * `#[derive(`[`frame_support::RuntimeDebugNoBound`]`)]`
	/// * `#[derive(`[`codec::Encode`]`)]`
	/// * `#[derive(`[`codec::Decode`]`)]`
	///
	/// The macro implements `From<Event<..>>` for ().
	///
	/// The macro implements a metadata function on `Event` returning the `EventMetadata`.
	///
	/// If `#[pallet::generate_deposit]` is present then the macro implements `fn
	/// deposit_event` on `Pallet`.
	pub use frame_support_procedural::generate_deposit;

	/// Allows defining logic to make an extrinsic call feeless.
	///
	/// Each dispatchable may be annotated with the `#[pallet::feeless_if($closure)]`
	/// attribute, which explicitly defines the condition for the dispatchable to be feeless.
	///
	/// The arguments for the closure must be the referenced arguments of the dispatchable
	/// function.
	///
	/// The closure must return `bool`.
	///
	/// ### Example
	///
	/// ```
	/// #[frame_support::pallet(dev_mode)]
	/// mod pallet {
	/// # 	use frame_support::pallet_prelude::*;
	/// # 	use frame_system::pallet_prelude::*;
	/// #
	/// 	#[pallet::pallet]
	/// 	pub struct Pallet<T>(_);
	///
	/// 	#[pallet::call]
	/// 	impl<T: Config> Pallet<T> {
	/// 		#[pallet::call_index(0)]
	/// 		/// Marks this call as feeless if `foo` is zero.
	/// 		#[pallet::feeless_if(|_origin: &OriginFor<T>, foo: &u32| -> bool {
	/// 			*foo == 0
	/// 		})]
	/// 		pub fn something(
	/// 			_: OriginFor<T>,
	/// 			foo: u32,
	/// 		) -> DispatchResult {
	/// 			unimplemented!()
	/// 		}
	/// 	}
	/// #
	/// # 	#[pallet::config]
	/// # 	pub trait Config: frame_system::Config {}
	/// }
	/// ```
	///
	/// Please note that this only works for signed dispatchables and requires a signed
	/// extension such as [`pallet_skip_feeless_payment::SkipCheckIfFeeless`] to wrap the
	/// existing payment extension. Else, this is completely ignored and the dispatchable is
	/// still charged.
	///
	/// ### Macro expansion
	///
	/// The macro implements the [`pallet_skip_feeless_payment::CheckIfFeeless`] trait on the
	/// dispatchable and calls the corresponding closure in the implementation.
	///
	/// [`pallet_skip_feeless_payment::SkipCheckIfFeeless`]: ../../pallet_skip_feeless_payment/struct.SkipCheckIfFeeless.html
	/// [`pallet_skip_feeless_payment::CheckIfFeeless`]: ../../pallet_skip_feeless_payment/struct.SkipCheckIfFeeless.html
	pub use frame_support_procedural::feeless_if;

	/// Allows defining an error enum that will be returned from the dispatchable when an error
	/// occurs.
	///
	/// The information for this error type is then stored in runtime metadata.
	///
	/// Item must be defined as so:
	///
	/// ```
	/// #[frame_support::pallet(dev_mode)]
	/// mod pallet {
	/// 	#[pallet::pallet]
	/// 	pub struct Pallet<T>(_);
	///
	/// 	#[pallet::error]
	/// 	pub enum Error<T> {
	/// 		/// SomeFieldLessVariant doc
	/// 		SomeFieldLessVariant,
	/// 		/// SomeVariantWithOneField doc
	/// 		SomeVariantWithOneField(u32),
	/// 	}
	/// #
	/// # 	#[pallet::config]
	/// # 	pub trait Config: frame_system::Config {}
	/// }
	/// ```
	/// I.e. a regular enum named `Error`, with generic `T` and fieldless or multiple-field
	/// variants.
	///
	/// Any field type in the enum variants must implement [`scale_info::TypeInfo`] in order to
	/// be properly used in the metadata, and its encoded size should be as small as possible,
	/// preferably 1 byte in size in order to reduce storage size. The error enum itself has an
	/// absolute maximum encoded size specified by
	/// [`frame_support::MAX_MODULE_ERROR_ENCODED_SIZE`].
	///
	/// (1 byte can still be 256 different errors. The more specific the error, the easier it
	/// is to diagnose problems and give a better experience to the user. Don't skimp on having
	/// lots of individual error conditions.)
	///
	/// Field types in enum variants must also implement [`frame_support::PalletError`],
	/// otherwise the pallet will fail to compile. Rust primitive types have already
	/// implemented the [`frame_support::PalletError`] trait along with some commonly used
	/// stdlib types such as [`Option`] and [`core::marker::PhantomData`], and hence
	/// in most use cases, a manual implementation is not necessary and is discouraged.
	///
	/// The generic `T` must not bound anything and a `where` clause is not allowed. That said,
	/// bounds and/or a where clause should not needed for any use-case.
	///
	/// ## Macro expansion
	///
	/// The macro implements the [`Debug`] trait and functions `as_u8` using variant position,
	/// and `as_str` using variant doc.
	///
	/// The macro also implements `From<Error<T>>` for `&'static str` and `From<Error<T>>` for
	/// `DispatchError`.
	///
	/// ## Note on deprecation of Errors
	///
	/// - Usage of `deprecated` attribute will propagate deprecation information to the pallet
	///   metadata where the item was declared.
	/// - For general usage examples of `deprecated` attribute please refer to <https://doc.rust-lang.org/nightly/reference/attributes/diagnostics.html#the-deprecated-attribute>
	/// - It's possible to deprecated either certain variants inside the `Error` or the whole
	///   `Error` itself. If both the `Error` and its variants are deprecated a compile error
	///   will be returned.
	pub use frame_support_procedural::error;

	/// Allows defining pallet events.
	///
	/// Pallet events are stored under the `system` / `events` key when the block is applied
	/// (and then replaced when the next block writes it's events).
	///
	/// The Event enum can be defined as follows:
	///
	/// ```
	/// #[frame_support::pallet(dev_mode)]
	/// mod pallet {
	/// #     use frame_support::pallet_prelude::IsType;
	/// #
	/// 	#[pallet::pallet]
	/// 	pub struct Pallet<T>(_);
	///
	/// 	#[pallet::event]
	/// 	#[pallet::generate_deposit(fn deposit_event)] // Optional
	/// 	pub enum Event<T> {
	/// 		/// SomeEvent doc
	/// 		SomeEvent(u16, u32), // SomeEvent with two fields
	/// 	}
	///
	/// 	#[pallet::config]
	/// 	pub trait Config: frame_system::Config {
	/// 		/// The overarching runtime event type.
	/// 		type RuntimeEvent: From<Event<Self>>
	/// 			+ IsType<<Self as frame_system::Config>::RuntimeEvent>;
	/// 	}
	/// }
	/// ```
	///
	/// I.e. an enum (with named or unnamed fields variant), named `Event`, with generic: none
	/// or `T` or `T: Config`, and optional w here clause.
	///
	/// `RuntimeEvent` must be defined in the `Config`, as shown in the example.
	///
	/// Each field must implement [`Clone`], [`Eq`], [`PartialEq`], [`codec::Encode`],
	/// [`codec::Decode`], and [`Debug`] (on std only). For ease of use, bound by the trait
	/// `Member`, available in [`frame_support::pallet_prelude`].
	///
	/// ## Note on deprecation of Events
	///
	/// - Usage of `deprecated` attribute will propagate deprecation information to the pallet
	///   metadata where the item was declared.
	/// - For general usage examples of `deprecated` attribute please refer to <https://doc.rust-lang.org/nightly/reference/attributes/diagnostics.html#the-deprecated-attribute>
	/// - It's possible to deprecated either certain variants inside the `Event` or the whole
	///   `Event` itself. If both the `Event` and its variants are deprecated a compile error
	///   will be returned.
	pub use frame_support_procedural::event;

	/// Selectively includes associated types in the metadata.
	///
	/// The optional attribute allows you to selectively include associated types in the
	/// metadata. This can be attached to trait items that implement `TypeInfo`.
	///
	/// By default all collectable associated types are included in the metadata.
	///
	/// This attribute can be used in combination with the
	/// [`#[pallet::config(without_automatic_metadata)]`](`config`).
	pub use frame_support_procedural::include_metadata;

	/// Allows a pallet to declare a set of functions as a *dispatchable extrinsic*.
	///
	/// In slightly simplified terms, this macro declares the set of "transactions" of a
	/// pallet.
	///
	/// > The exact definition of **extrinsic** can be found in
	/// > [`sp_runtime::generic::UncheckedExtrinsic`].
	///
	/// A **dispatchable** is a common term in FRAME, referring to process of constructing a
	/// function, and dispatching it with the correct inputs. This is commonly used with
	/// extrinsics, for example "an extrinsic has been dispatched". See
	/// [`sp_runtime::traits::Dispatchable`] and [`crate::traits::UnfilteredDispatchable`].
	///
	/// ## Call Enum
	///
	/// The macro is called `call` (rather than `#[pallet::extrinsics]`) because of the
	/// generation of a `enum Call`. This enum contains only the encoding of the function
	/// arguments of the dispatchable, alongside the information needed to route it to the
	/// correct function.
	///
	/// ```
	/// #[frame_support::pallet(dev_mode)]
	/// pub mod custom_pallet {
	/// #   use frame_support::pallet_prelude::*;
	/// #   use frame_system::pallet_prelude::*;
	/// #   #[pallet::config]
	/// #   pub trait Config: frame_system::Config {}
	/// #   #[pallet::pallet]
	/// #   pub struct Pallet<T>(_);
	/// #   use frame_support::traits::BuildGenesisConfig;
	///     #[pallet::call]
	///     impl<T: Config> Pallet<T> {
	///         pub fn some_dispatchable(_origin: OriginFor<T>, _input: u32) -> DispatchResult {
	///             Ok(())
	///         }
	///         pub fn other(_origin: OriginFor<T>, _input: u64) -> DispatchResult {
	///             Ok(())
	///         }
	///     }
	///
	///     // generates something like:
	///     // enum Call<T: Config> {
	///     //  some_dispatchable { input: u32 }
	///     //  other { input: u64 }
	///     // }
	/// }
	///
	/// fn main() {
	/// #   use frame_support::{derive_impl, construct_runtime};
	/// #   use frame_support::__private::codec::Encode;
	/// #   use frame_support::__private::TestExternalities;
	/// #   use frame_support::traits::UnfilteredDispatchable;
	/// #    impl custom_pallet::Config for Runtime {}
	/// #    #[derive_impl(frame_system::config_preludes::TestDefaultConfig)]
	/// #    impl frame_system::Config for Runtime {
	/// #        type Block = frame_system::mocking::MockBlock<Self>;
	/// #    }
	///     construct_runtime! {
	///         pub enum Runtime {
	///             System: frame_system,
	///             Custom: custom_pallet
	///         }
	///     }
	///
	/// #    TestExternalities::new_empty().execute_with(|| {
	///     let origin: RuntimeOrigin = frame_system::RawOrigin::Signed(10).into();
	///     // calling into a dispatchable from within the runtime is simply a function call.
	///         let _ = custom_pallet::Pallet::<Runtime>::some_dispatchable(origin.clone(), 10);
	///
	///     // calling into a dispatchable from the outer world involves constructing the bytes of
	///     let call = custom_pallet::Call::<Runtime>::some_dispatchable { input: 10 };
	///     let _ = call.clone().dispatch_bypass_filter(origin);
	///
	///     // the routing of a dispatchable is simply done through encoding of the `Call` enum,
	///     // which is the index of the variant, followed by the arguments.
	///     assert_eq!(call.encode(), vec![0u8, 10, 0, 0, 0]);
	///
	///     // notice how in the encoding of the second function, the first byte is different and
	///     // referring to the second variant of `enum Call`.
	///     let call = custom_pallet::Call::<Runtime>::other { input: 10 };
	///     assert_eq!(call.encode(), vec![1u8, 10, 0, 0, 0, 0, 0, 0, 0]);
	///     #    });
	/// }
	/// ```
	///
	/// Further properties of dispatchable functions are as follows:
	///
	/// - Unless if annotated by `dev_mode`, it must contain [`weight`] to denote the
	///   pre-dispatch weight consumed.
	/// - The dispatchable must declare its index via [`call_index`], which can override the
	///   position of a function in `enum Call`.
	/// - The first argument is always an `OriginFor` (or `T::RuntimeOrigin`).
	/// - The return type is always [`crate::dispatch::DispatchResult`] (or
	///   [`crate::dispatch::DispatchResultWithPostInfo`]).
	///
	/// **WARNING**: modifying dispatchables, changing their order (i.e. using [`call_index`]),
	/// removing some, etc., must be done with care. This will change the encoding of the , and
	/// the call can be stored on-chain (e.g. in `pallet-scheduler`). Thus, migration might be
	/// needed. This is why the use of `call_index` is mandatory by default in FRAME.
	///
	/// ## Default Behavior
	///
	/// If no `#[pallet::call]` exists, then a default implementation corresponding to the
	/// following code is automatically generated:
	///
	/// ```
	/// #[frame_support::pallet(dev_mode)]
	/// mod pallet {
	/// 	#[pallet::pallet]
	/// 	pub struct Pallet<T>(_);
	///
	/// 	#[pallet::call] // <- automatically generated
	/// 	impl<T: Config> Pallet<T> {} // <- automatically generated
	///
	/// 	#[pallet::config]
	/// 	pub trait Config: frame_system::Config {}
	/// }
	/// ```
	///
	/// ## Note on deprecation of Calls
	///
	/// - Usage of `deprecated` attribute will propagate deprecation information to the pallet
	///   metadata where the item was declared.
	/// - For general usage examples of `deprecated` attribute please refer to <https://doc.rust-lang.org/nightly/reference/attributes/diagnostics.html#the-deprecated-attribute>
	pub use frame_support_procedural::call;

	/// Enforce the index of a variant in the generated `enum Call`.
	///
	/// See [`call`] for more information.
	///
	/// All call indexes start from 0, until it encounters a dispatchable function with a
	/// defined call index. The dispatchable function that lexically follows the function with
	/// a defined call index will have that call index, but incremented by 1, e.g. if there are
	/// 3 dispatchable functions `fn foo`, `fn bar` and `fn qux` in that order, and only `fn
	/// bar` has a call index of 10, then `fn qux` will have an index of 11, instead of 1.
	pub use frame_support_procedural::call_index;

	/// Declares the arguments of a [`call`] function to be encoded using
	/// [`codec::Compact`].
	///
	/// This will results in smaller extrinsic encoding.
	///
	/// A common example of `compact` is for numeric values that are often times far far away
	/// from their theoretical maximum. For example, in the context of a crypto-currency, the
	/// balance of an individual account is oftentimes way less than what the numeric type
	/// allows. In all such cases, using `compact` is sensible.
	///
	/// ```
	/// #[frame_support::pallet(dev_mode)]
	/// pub mod custom_pallet {
	/// #   use frame_support::pallet_prelude::*;
	/// #   use frame_system::pallet_prelude::*;
	/// #   #[pallet::config]
	/// #   pub trait Config: frame_system::Config {}
	/// #   #[pallet::pallet]
	/// #   pub struct Pallet<T>(_);
	/// #   use frame_support::traits::BuildGenesisConfig;
	///     #[pallet::call]
	///     impl<T: Config> Pallet<T> {
	///         pub fn some_dispatchable(_origin: OriginFor<T>, #[pallet::compact] _input: u32) -> DispatchResult {
	///             Ok(())
	///         }
	///     }
	/// }
	pub use frame_support_procedural::compact;

	/// Allows you to define the genesis configuration for the pallet.
	///
	/// Item is defined as either an enum or a struct. It needs to be public and implement the
	/// trait [`frame_support::traits::BuildGenesisConfig`].
	///
	/// See [`genesis_build`] for an example.
	pub use frame_support_procedural::genesis_config;

	/// Allows you to define how the state of your pallet at genesis is built. This
	/// takes as input the `GenesisConfig` type (as `self`) and constructs the pallet's initial
	/// state.
	///
	/// The fields of the `GenesisConfig` can in turn be populated by the chain-spec.
	///
	/// ## Example
	///
	/// ```
	/// #[frame_support::pallet]
	/// pub mod pallet {
	/// # 	#[pallet::config]
	/// # 	pub trait Config: frame_system::Config {}
	/// # 	#[pallet::pallet]
	/// # 	pub struct Pallet<T>(_);
	/// # 	use frame_support::traits::BuildGenesisConfig;
	///     #[pallet::genesis_config]
	///     #[derive(frame_support::DefaultNoBound)]
	///     pub struct GenesisConfig<T: Config> {
	///         foo: Vec<T::AccountId>
	///     }
	///
	///     #[pallet::genesis_build]
	///     impl<T: Config> BuildGenesisConfig for GenesisConfig<T> {
	///         fn build(&self) {
	///             // use &self to access fields.
	///             let foo = &self.foo;
	///             todo!()
	///         }
	///     }
	/// }
	/// ```
	///
	/// ## Former Usage
	///
	/// Prior to <https://github.com/paritytech/substrate/pull/14306>, the following syntax was used.
	/// This is deprecated and will soon be removed.
	///
	/// ```
	/// #[frame_support::pallet]
	/// pub mod pallet {
	/// #     #[pallet::config]
	/// #     pub trait Config: frame_system::Config {}
	/// #     #[pallet::pallet]
	/// #     pub struct Pallet<T>(_);
	/// #     use frame_support::traits::GenesisBuild;
	///     #[pallet::genesis_config]
	///     #[derive(frame_support::DefaultNoBound)]
	///     pub struct GenesisConfig<T: Config> {
	/// 		foo: Vec<T::AccountId>
	/// 	}
	///
	///     #[pallet::genesis_build]
	///     impl<T: Config> GenesisBuild<T> for GenesisConfig<T> {
	///         fn build(&self) {
	///             todo!()
	///         }
	///     }
	/// }
	/// ```
	pub use frame_support_procedural::genesis_build;

	/// Allows adding an associated type trait bounded by
	/// [`Get`](frame_support::pallet_prelude::Get) from [`pallet::config`](`macro@config`)
	/// into metadata.
	///
	/// ## Example
	///
	/// ```
	/// #[frame_support::pallet]
	/// mod pallet {
	///     use frame_support::pallet_prelude::*;
	///     # #[pallet::pallet]
	///     # pub struct Pallet<T>(_);
	///     #[pallet::config]
	///     pub trait Config: frame_system::Config {
	/// 		/// This is like a normal `Get` trait, but it will be added into metadata.
	/// 		#[pallet::constant]
	/// 		type Foo: Get<u32>;
	/// 	}
	/// }
	/// ```
	///
	/// ## Note on deprecation of constants
	///
	/// - Usage of `deprecated` attribute will propagate deprecation information to the pallet
	///   metadata where the item was declared.
	/// - For general usage examples of `deprecated` attribute please refer to <https://doc.rust-lang.org/nightly/reference/attributes/diagnostics.html#the-deprecated-attribute>
	pub use frame_support_procedural::constant;

	/// Declares a type alias as a storage item.
	///
	/// Storage items are pointers to data stored on-chain (the *blockchain state*), under a
	/// specific key. The exact key is dependent on the type of the storage.
	///
	/// > From the perspective of this pallet, the entire blockchain state is abstracted behind
	/// > a key-value api, namely [`sp_io::storage`].
	///
	/// ## Storage Types
	///
	/// The following storage types are supported by the `#[storage]` macro. For specific
	/// information about each storage type, refer to the documentation of the respective type.
	///
	/// * [`StorageValue`](crate::storage::types::StorageValue)
	/// * [`StorageMap`](crate::storage::types::StorageMap)
	/// * [`CountedStorageMap`](crate::storage::types::CountedStorageMap)
	/// * [`StorageDoubleMap`](crate::storage::types::StorageDoubleMap)
	/// * [`StorageNMap`](crate::storage::types::StorageNMap)
	/// * [`CountedStorageNMap`](crate::storage::types::CountedStorageNMap)
	///
	/// ## Storage Type Usage
	///
	/// The following details are relevant to all of the aforementioned storage types.
	/// Depending on the exact storage type, it may require the following generic parameters:
	///
	/// * [`Prefix`](#prefixes) - Used to give the storage item a unique key in the underlying
	///   storage.
	/// * `Key` - Type of the keys used to store the values,
	/// * `Value` - Type of the value being stored,
	/// * [`Hasher`](#hashers) - Used to ensure the keys of a map are uniformly distributed,
	/// * [`QueryKind`](#querykind) - Used to configure how to handle queries to the underlying
	///   storage,
	/// * `OnEmpty` - Used to handle missing values when querying the underlying storage,
	/// * `MaxValues` - _not currently used_.
	///
	/// Each `Key` type requires its own designated `Hasher` declaration, so that
	/// [`StorageDoubleMap`](frame_support::storage::types::StorageDoubleMap) needs two of
	/// each, and [`StorageNMap`](frame_support::storage::types::StorageNMap) needs `N` such
	/// pairs. Since [`StorageValue`](frame_support::storage::types::StorageValue) only stores
	/// a single element, no configuration of hashers is needed.
	///
	/// ### Syntax
	///
	/// Two general syntaxes are supported, as demonstrated below:
	///
	/// 1. Named type parameters, e.g., `type Foo<T> = StorageValue<Value = u32>`.
	/// 2. Positional type parameters, e.g., `type Foo<T> = StorageValue<_, u32>`.
	///
	/// In both instances, declaring the generic parameter `<T>` is mandatory. Optionally, it
	/// can also be explicitly declared as `<T: Config>`. In the compiled code, `T` will
	/// automatically include the trait bound `Config`.
	///
	/// Note that in positional syntax, the first generic type parameter must be `_`.
	///
	/// #### Example
	///
	/// ```
	/// #[frame_support::pallet]
	/// mod pallet {
	///     # use frame_support::pallet_prelude::*;
	///     # #[pallet::config]
	///     # pub trait Config: frame_system::Config {}
	///     # #[pallet::pallet]
	///     # pub struct Pallet<T>(_);
	///     /// Positional syntax, without bounding `T`.
	///     #[pallet::storage]
	///     pub type Foo<T> = StorageValue<_, u32>;
	///
	///     /// Positional syntax, with bounding `T`.
	///     #[pallet::storage]
	///     pub type Bar<T: Config> = StorageValue<_, u32>;
	///
	///     /// Named syntax.
	///     #[pallet::storage]
	///     pub type Baz<T> = StorageMap<Hasher = Blake2_128Concat, Key = u32, Value = u32>;
	/// }
	/// ```
	///
	/// ### Value Trait Bounds
	///
	/// To use a type as the value of a storage type, be it `StorageValue`, `StorageMap` or
	/// anything else, you need to meet a number of trait bound constraints.
	///
	/// See: <https://paritytech.github.io/polkadot-sdk/master/polkadot_sdk_docs/reference_docs/frame_storage_derives/index.html>.
	///
	/// Notably, all value types need to implement `Encode`, `Decode`, `MaxEncodedLen` and
	/// `TypeInfo`, and possibly `Default`, if
	/// [`ValueQuery`](frame_support::storage::types::ValueQuery) is used, explained in the
	/// next section.
	///
	/// ### QueryKind
	///
	/// Every storage type mentioned above has a generic type called
	/// [`QueryKind`](frame_support::storage::types::QueryKindTrait) that determines its
	/// "query" type. This refers to the kind of value returned when querying the storage, for
	/// instance, through a `::get()` method.
	///
	/// There are three types of queries:
	///
	/// 1. [`OptionQuery`](frame_support::storage::types::OptionQuery): The default query type.
	///    It returns `Some(V)` if the value is present, or `None` if it isn't, where `V` is
	///    the value type.
	/// 2. [`ValueQuery`](frame_support::storage::types::ValueQuery): Returns the value itself
	///    if present; otherwise, it returns `Default::default()`. This behavior can be
	///    adjusted with the `OnEmpty` generic parameter, which defaults to `OnEmpty =
	///    GetDefault`.
	/// 3. [`ResultQuery`](frame_support::storage::types::ResultQuery): Returns `Result<V, E>`,
	///    where `V` is the value type.
	///
	/// See [`QueryKind`](frame_support::storage::types::QueryKindTrait) for further examples.
	///
	/// ### Optimized Appending
	///
	/// All storage items — such as
	/// [`StorageValue`](frame_support::storage::types::StorageValue),
	/// [`StorageMap`](frame_support::storage::types::StorageMap), and their variants—offer an
	/// `::append()` method optimized for collections. Using this method avoids the
	/// inefficiency of decoding and re-encoding entire collections when adding items. For
	/// instance, consider the storage declaration `type MyVal<T> = StorageValue<_, Vec<u8>,
	/// ValueQuery>`. With `MyVal` storing a large list of bytes, `::append()` lets you
	/// directly add bytes to the end in storage without processing the full list. Depending on
	/// the storage type, additional key specifications may be needed.
	///
	/// #### Example
	#[doc = docify::embed!("src/lib.rs", example_storage_value_append)]
	/// Similarly, there also exists a `::try_append()` method, which can be used when handling
	/// types where an append operation might fail, such as a
	/// [`BoundedVec`](frame_support::BoundedVec).
	///
	/// #### Example
	#[doc = docify::embed!("src/lib.rs", example_storage_value_try_append)]
	/// ### Optimized Length Decoding
	///
	/// All storage items — such as
	/// [`StorageValue`](frame_support::storage::types::StorageValue),
	/// [`StorageMap`](frame_support::storage::types::StorageMap), and their counterparts —
	/// incorporate the `::decode_len()` method. This method allows for efficient retrieval of
	/// a collection's length without the necessity of decoding the entire dataset.
	/// #### Example
	#[doc = docify::embed!("src/lib.rs", example_storage_value_decode_len)]
	/// ### Hashers
	///
	/// For all storage types, except
	/// [`StorageValue`](frame_support::storage::types::StorageValue), a set of hashers needs
	/// to be specified. The choice of hashers is crucial, especially in production chains. The
	/// purpose of storage hashers in maps is to ensure the keys of a map are
	/// uniformly distributed. An unbalanced map/trie can lead to inefficient performance.
	///
	/// In general, hashers are categorized as either cryptographically secure or not. The
	/// former is slower than the latter. `Blake2` and `Twox` serve as examples of each,
	/// respectively.
	///
	/// As a rule of thumb:
	///
	/// 1. If the map keys are not controlled by end users, or are cryptographically secure by
	/// definition (e.g., `AccountId`), then the use of cryptographically secure hashers is NOT
	/// required.
	/// 2. If the map keys are controllable by the end users, cryptographically secure hashers
	/// should be used.
	///
	/// For more information, look at the types that implement
	/// [`frame_support::StorageHasher`](frame_support::StorageHasher).
	///
	/// Lastly, it's recommended for hashers with "concat" to have reversible hashes. Refer to
	/// the implementors section of
	/// [`hash::ReversibleStorageHasher`](frame_support::hash::ReversibleStorageHasher).
	///
	/// ### Prefixes
	///
	/// Internally, every storage type generates a "prefix". This prefix serves as the initial
	/// segment of the key utilized to store values in the on-chain state (i.e., the final key
	/// used in [`sp_io::storage`](sp_io::storage)). For all storage types, the following rule
	/// applies:
	///
	/// > The storage prefix begins with `twox128(pallet_prefix) ++ twox128(STORAGE_PREFIX)`,
	/// > where
	/// > `pallet_prefix` is the name assigned to the pallet instance in
	/// > [`frame_support::construct_runtime`](frame_support::construct_runtime), and
	/// > `STORAGE_PREFIX` is the name of the `type` aliased to a particular storage type, such
	/// > as
	/// > `Foo` in `type Foo<T> = StorageValue<..>`.
	///
	/// For [`StorageValue`](frame_support::storage::types::StorageValue), no additional key is
	/// required. For map types, the prefix is extended with one or more keys defined by the
	/// map.
	///
	/// #### Example
	#[doc = docify::embed!("src/lib.rs", example_storage_value_map_prefixes)]
	/// ## Related Macros
	///
	/// The following attribute macros can be used in conjunction with the `#[storage]` macro:
	///
	/// * [`macro@getter`]: Creates a custom getter function.
	/// * [`macro@storage_prefix`]: Overrides the default prefix of the storage item.
	/// * [`macro@unbounded`]: Declares the storage item as unbounded.
	/// * [`macro@disable_try_decode_storage`]: Declares that try-runtime checks should not
	///   attempt to decode the storage item.
	///
	/// #### Example
	/// ```
	/// #[frame_support::pallet]
	/// mod pallet {
	///     # use frame_support::pallet_prelude::*;
	///     # #[pallet::config]
	///     # pub trait Config: frame_system::Config {}
	///     # #[pallet::pallet]
	///     # pub struct Pallet<T>(_);
	/// 	/// A kitchen-sink StorageValue, with all possible additional attributes.
	///     #[pallet::storage]
	/// 	#[pallet::getter(fn foo)]
	/// 	#[pallet::storage_prefix = "OtherFoo"]
	/// 	#[pallet::unbounded]
	/// 	#[pallet::disable_try_decode_storage]
	///     pub type Foo<T> = StorageValue<_, u32, ValueQuery>;
	/// }
	/// ```
	///
	/// ## Note on deprecation of storage items
	///
	/// - Usage of `deprecated` attribute will propagate deprecation information to the pallet
	///   metadata where the storage item was declared.
	/// - For general usage examples of `deprecated` attribute please refer to <https://doc.rust-lang.org/nightly/reference/attributes/diagnostics.html#the-deprecated-attribute>
	pub use frame_support_procedural::storage;

	pub use frame_support_procedural::{
		task_condition, task_index, task_list, task_weight, tasks_experimental,
	};

	/// Allows a pallet to declare a type as an origin.
	///
	/// If defined as such, this type will be amalgamated at the runtime level into
	/// `RuntimeOrigin`, very similar to [`call`], [`error`] and [`event`]. See
	/// [`composite_enum`] for similar cases.
	///
	/// Origin is a complex FRAME topics and is further explained in `polkadot_sdk_docs`.
	///
	/// ## Syntax Variants
	///
	/// ```
	/// #[frame_support::pallet]
	/// mod pallet {
	///     # use frame_support::pallet_prelude::*;
	///     # #[pallet::config]
	///     # pub trait Config: frame_system::Config {}
	///     # #[pallet::pallet]
	///     # pub struct Pallet<T>(_);
	/// 	/// On the spot declaration.
	///     #[pallet::origin]
	/// 	#[derive(PartialEq, Eq, Clone, RuntimeDebug, Encode, Decode, TypeInfo, MaxEncodedLen)]
	/// 	pub enum Origin {
	/// 		Foo,
	/// 		Bar,
	/// 	}
	/// }
	/// ```
	///
	/// Or, more commonly used:
	///
	/// ```
	/// #[frame_support::pallet]
	/// mod pallet {
	///     # use frame_support::pallet_prelude::*;
	///     # #[pallet::config]
	///     # pub trait Config: frame_system::Config {}
	///     # #[pallet::pallet]
	///     # pub struct Pallet<T>(_);
	/// 	#[derive(PartialEq, Eq, Clone, RuntimeDebug, Encode, Decode, TypeInfo, MaxEncodedLen)]
	/// 	pub enum RawOrigin {
	/// 		Foo,
	/// 		Bar,
	/// 	}
	///
	/// 	#[pallet::origin]
	/// 	pub type Origin = RawOrigin;
	/// }
	/// ```
	///
	/// ## Warning
	///
	/// Modifying any pallet's origin type will cause the runtime level origin type to also
	/// change in encoding. If stored anywhere on-chain, this will require a data migration.
	///
	/// Read more about origins at the [Origin Reference
	/// Docs](../../polkadot_sdk_docs/reference_docs/frame_origin/index.html).
	pub use frame_support_procedural::origin;
}

#[deprecated(note = "Will be removed after July 2023; Use `sp_runtime::traits` directly instead.")]
pub mod error {
	#[doc(hidden)]
	pub use sp_runtime::traits::{BadOrigin, LookupError};
}

#[doc(inline)]
pub use frame_support_procedural::register_default_impl;

// Generate a macro that will enable/disable code based on `std` feature being active.
sp_core::generate_feature_enabled_macro!(std_enabled, feature = "std", $);
// Generate a macro that will enable/disable code based on `try-runtime` feature being active.
sp_core::generate_feature_enabled_macro!(try_runtime_enabled, feature = "try-runtime", $);
sp_core::generate_feature_enabled_macro!(try_runtime_or_std_enabled, any(feature = "try-runtime", feature = "std"), $);
sp_core::generate_feature_enabled_macro!(try_runtime_and_std_not_enabled, all(not(feature = "try-runtime"), not(feature = "std")), $);

// Helper for implementing GenesisBuilder runtime API
pub mod genesis_builder_helper;

#[cfg(test)]
mod test {
	// use super::*;
	use crate::{
		hash::*,
		storage::types::{StorageMap, StorageValue, ValueQuery},
		traits::{ConstU32, StorageInstance},
		BoundedVec,
	};
	use sp_io::{hashing::twox_128, TestExternalities};

	struct Prefix;
	impl StorageInstance for Prefix {
		fn pallet_prefix() -> &'static str {
			"test"
		}
		const STORAGE_PREFIX: &'static str = "foo";
	}

	struct Prefix1;
	impl StorageInstance for Prefix1 {
		fn pallet_prefix() -> &'static str {
			"test"
		}
		const STORAGE_PREFIX: &'static str = "MyVal";
	}
	struct Prefix2;
	impl StorageInstance for Prefix2 {
		fn pallet_prefix() -> &'static str {
			"test"
		}
		const STORAGE_PREFIX: &'static str = "MyMap";
	}

	#[docify::export]
	#[test]
	pub fn example_storage_value_try_append() {
		type MyVal = StorageValue<Prefix, BoundedVec<u8, ConstU32<10>>, ValueQuery>;

		TestExternalities::default().execute_with(|| {
			MyVal::set(BoundedVec::try_from(vec![42, 43]).unwrap());
			assert_eq!(MyVal::get(), vec![42, 43]);
			// Try to append a single u32 to BoundedVec stored in `MyVal`
			assert_ok!(MyVal::try_append(40));
			assert_eq!(MyVal::get(), vec![42, 43, 40]);
		});
	}

	#[docify::export]
	#[test]
	pub fn example_storage_value_append() {
		type MyVal = StorageValue<Prefix, Vec<u8>, ValueQuery>;

		TestExternalities::default().execute_with(|| {
			MyVal::set(vec![42, 43]);
			assert_eq!(MyVal::get(), vec![42, 43]);
			// Append a single u32 to Vec stored in `MyVal`
			MyVal::append(40);
			assert_eq!(MyVal::get(), vec![42, 43, 40]);
		});
	}

	#[docify::export]
	#[test]
	pub fn example_storage_value_decode_len() {
		type MyVal = StorageValue<Prefix, BoundedVec<u8, ConstU32<10>>, ValueQuery>;

		TestExternalities::default().execute_with(|| {
			MyVal::set(BoundedVec::try_from(vec![42, 43]).unwrap());
			assert_eq!(MyVal::decode_len().unwrap(), 2);
		});
	}

	#[docify::export]
	#[test]
	pub fn example_storage_value_map_prefixes() {
		type MyVal = StorageValue<Prefix1, u32, ValueQuery>;
		type MyMap = StorageMap<Prefix2, Blake2_128Concat, u16, u32, ValueQuery>;
		TestExternalities::default().execute_with(|| {
			// This example assumes `pallet_prefix` to be "test"
			// Get storage key for `MyVal` StorageValue
			assert_eq!(
				MyVal::hashed_key().to_vec(),
				[twox_128(b"test"), twox_128(b"MyVal")].concat()
			);
			// Get storage key for `MyMap` StorageMap and `key` = 1
			let mut k: Vec<u8> = vec![];
			k.extend(&twox_128(b"test"));
			k.extend(&twox_128(b"MyMap"));
			k.extend(&1u16.blake2_128_concat());
			assert_eq!(MyMap::hashed_key_for(1).to_vec(), k);
		});
	}
}<|MERGE_RESOLUTION|>--- conflicted
+++ resolved
@@ -63,11 +63,7 @@
 	#[cfg(feature = "std")]
 	pub use sp_runtime::{bounded_btree_map, bounded_vec};
 	pub use sp_runtime::{
-<<<<<<< HEAD
-		traits::{AsSystemOriginSigner, Dispatchable},
-=======
 		traits::{AsSystemOriginSigner, AsTransactionAuthorizedOrigin, Dispatchable},
->>>>>>> b4732add
 		DispatchError, RuntimeDebug, StateVersion, TransactionOutcome,
 	};
 	#[cfg(feature = "std")]

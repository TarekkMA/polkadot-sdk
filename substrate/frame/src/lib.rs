--- conflicted
+++ resolved
@@ -56,13 +56,11 @@
 #[doc(no_inline)]
 pub use frame_support::pallet;
 
-<<<<<<< HEAD
 /// Export the main runtime macro. This is the new version of `construct_runtime!`.
-pub use frame_support::runtime;
-
-=======
 #[doc(no_inline)]
->>>>>>> 9a48cd70
+pub use frame_support::;
+
+#[doc(no_inline)]
 pub use frame_support::pallet_macros::{import_section, pallet_section};
 
 /// The logging library of the runtime. Can normally be the classic `log` crate.

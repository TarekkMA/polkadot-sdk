--- conflicted
+++ resolved
@@ -110,14 +110,6 @@
 #[derive_impl(pallet_balances::config_preludes::TestDefaultConfig)]
 impl pallet_balances::Config for Test {
 	type AccountStore = System;
-<<<<<<< HEAD
-	type WeightInfo = ();
-	type RuntimeFreezeReason = ();
-	type FreezeIdentifier = RuntimeFreezeReason;
-	type MaxFreezes = ConstU32<10>;
-	type RuntimeHoldReason = RuntimeHoldReason;
-=======
->>>>>>> 3afdd370
 }
 parameter_types! {
 	pub static PreimageByteDeposit: u64 = 0;

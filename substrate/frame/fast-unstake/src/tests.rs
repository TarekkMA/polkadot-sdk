--- conflicted
+++ resolved
@@ -246,10 +246,7 @@
 			// given
 			// reserved balance prior to registering for fast unstake.
 			let pre_reserved = <T as Config>::Currency::reserved_balance(&1);
-<<<<<<< HEAD
-=======
-
->>>>>>> 679f2907
+
 			assert_ok!(FastUnstake::register_fast_unstake(RuntimeOrigin::signed(1)));
 			assert_ok!(FastUnstake::register_fast_unstake(RuntimeOrigin::signed(3)));
 			assert_ok!(FastUnstake::register_fast_unstake(RuntimeOrigin::signed(5)));

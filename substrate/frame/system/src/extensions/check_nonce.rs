// This file is part of Substrate.

// Copyright (C) Parity Technologies (UK) Ltd.
// SPDX-License-Identifier: Apache-2.0

// Licensed under the Apache License, Version 2.0 (the "License");
// you may not use this file except in compliance with the License.
// You may obtain a copy of the License at
//
// 	http://www.apache.org/licenses/LICENSE-2.0
//
// Unless required by applicable law or agreed to in writing, software
// distributed under the License is distributed on an "AS IS" BASIS,
// WITHOUT WARRANTIES OR CONDITIONS OF ANY KIND, either express or implied.
// See the License for the specific language governing permissions and
// limitations under the License.

<<<<<<< HEAD
use crate::{AccountInfo, Config};
=======
use crate::Config;
use alloc::vec;
>>>>>>> 66baa2fb
use codec::{Decode, Encode};
use frame_support::dispatch::DispatchInfo;
use scale_info::TypeInfo;
use sp_runtime::{
	traits::{
		AsSystemOriginSigner, DispatchInfoOf, Dispatchable, One, TransactionExtension,
		TransactionExtensionBase, ValidateResult, Zero,
	},
	transaction_validity::{
		InvalidTransaction, TransactionLongevity, TransactionValidityError, ValidTransaction,
	},
	Saturating,
};

/// Nonce check and increment to give replay protection for transactions.
///
/// # Transaction Validity
///
/// This extension affects `requires` and `provides` tags of validity, but DOES NOT
/// set the `priority` field. Make sure that AT LEAST one of the signed extension sets
/// some kind of priority upon validating transactions.
#[derive(Encode, Decode, Clone, Eq, PartialEq, TypeInfo)]
#[scale_info(skip_type_params(T))]
pub struct CheckNonce<T: Config>(#[codec(compact)] pub T::Nonce);

impl<T: Config> CheckNonce<T> {
	/// utility constructor. Used only in client/factory code.
	pub fn from(nonce: T::Nonce) -> Self {
		Self(nonce)
	}
}

impl<T: Config> core::fmt::Debug for CheckNonce<T> {
	#[cfg(feature = "std")]
	fn fmt(&self, f: &mut core::fmt::Formatter) -> core::fmt::Result {
		write!(f, "CheckNonce({})", self.0)
	}

	#[cfg(not(feature = "std"))]
	fn fmt(&self, _: &mut core::fmt::Formatter) -> core::fmt::Result {
		Ok(())
	}
}

impl<T: Config> TransactionExtensionBase for CheckNonce<T> {
	const IDENTIFIER: &'static str = "CheckNonce";
	type Implicit = ();
	fn weight(&self) -> sp_weights::Weight {
		<T::ExtensionsWeightInfo as super::WeightInfo>::check_nonce()
	}
}
impl<T: Config, Context> TransactionExtension<T::RuntimeCall, Context> for CheckNonce<T>
where
	T::RuntimeCall: Dispatchable<Info = DispatchInfo>,
	<T::RuntimeCall as Dispatchable>::RuntimeOrigin: AsSystemOriginSigner<T::AccountId> + Clone,
{
	type Val = Option<(T::AccountId, AccountInfo<T::Nonce, T::AccountData>)>;
	type Pre = ();
<<<<<<< HEAD
=======
	const IDENTIFIER: &'static str = "CheckNonce";

	fn additional_signed(&self) -> core::result::Result<(), TransactionValidityError> {
		Ok(())
	}

	fn pre_dispatch(
		self,
		who: &Self::AccountId,
		_call: &Self::Call,
		_info: &DispatchInfoOf<Self::Call>,
		_len: usize,
	) -> Result<(), TransactionValidityError> {
		let mut account = crate::Account::<T>::get(who);
		if account.providers.is_zero() && account.sufficients.is_zero() {
			// Nonce storage not paid for
			return Err(InvalidTransaction::Payment.into())
		}
		if self.0 != account.nonce {
			return Err(if self.0 < account.nonce {
				InvalidTransaction::Stale
			} else {
				InvalidTransaction::Future
			}
			.into())
		}
		account.nonce += T::Nonce::one();
		crate::Account::<T>::insert(who, account);
		Ok(())
	}
>>>>>>> 66baa2fb

	fn validate(
		&self,
		origin: <T as Config>::RuntimeOrigin,
		_call: &T::RuntimeCall,
		_info: &DispatchInfoOf<T::RuntimeCall>,
		_len: usize,
		_context: &mut Context,
		_self_implicit: Self::Implicit,
		_inherited_implication: &impl Encode,
	) -> ValidateResult<Self::Val, T::RuntimeCall> {
		let Some(who) = origin.as_system_origin_signer() else {
			return Ok((Default::default(), None, origin))
		};
		let account = crate::Account::<T>::get(who);
		if account.providers.is_zero() && account.sufficients.is_zero() {
			// Nonce storage not paid for
			return Err(InvalidTransaction::Payment.into())
		}
		if self.0 < account.nonce {
			return Err(InvalidTransaction::Stale.into())
		}

		let provides = vec![Encode::encode(&(who.clone(), self.0))];
		let requires = if account.nonce < self.0 {
			vec![Encode::encode(&(who.clone(), self.0.saturating_sub(One::one())))]
		} else {
			vec![]
		};

		let validity = ValidTransaction {
			priority: 0,
			requires,
			provides,
			longevity: TransactionLongevity::max_value(),
			propagate: true,
		};

		Ok((validity, Some((who.clone(), account)), origin))
	}

	fn prepare(
		self,
		val: Self::Val,
		_origin: &T::RuntimeOrigin,
		_call: &T::RuntimeCall,
		_info: &DispatchInfoOf<T::RuntimeCall>,
		_len: usize,
		_context: &Context,
	) -> Result<Self::Pre, TransactionValidityError> {
		let Some((who, mut account)) = val else { return Ok(()) };
		// `self.0 < account.nonce` already checked in `validate`.
		if self.0 > account.nonce {
			return Err(InvalidTransaction::Future.into())
		}
		account.nonce += T::Nonce::one();
		crate::Account::<T>::insert(who, account);
		Ok(())
	}
}

#[cfg(test)]
mod tests {
	use super::*;
	use crate::mock::{new_test_ext, Test, CALL};
	use frame_support::assert_ok;
	use sp_runtime::traits::DispatchTransaction;

	#[test]
	fn signed_ext_check_nonce_works() {
		new_test_ext().execute_with(|| {
			crate::Account::<Test>::insert(
				1,
				crate::AccountInfo {
					nonce: 1u64.into(),
					consumers: 0,
					providers: 1,
					sufficients: 0,
					data: 0,
				},
			);
			let info = DispatchInfo::default();
			let len = 0_usize;
			// stale
			assert_eq!(
				CheckNonce::<Test>(0u64.into())
					.validate_only(Some(1).into(), CALL, &info, len)
					.unwrap_err(),
				TransactionValidityError::Invalid(InvalidTransaction::Stale)
			);
			assert_eq!(
				CheckNonce::<Test>(0u64.into())
					.validate_and_prepare(Some(1).into(), CALL, &info, len)
					.unwrap_err(),
				TransactionValidityError::Invalid(InvalidTransaction::Stale)
			);
			// correct
			assert_ok!(CheckNonce::<Test>(1u64.into()).validate_only(
				Some(1).into(),
				CALL,
				&info,
				len
			));
			assert_ok!(CheckNonce::<Test>(1u64.into()).validate_and_prepare(
				Some(1).into(),
				CALL,
				&info,
				len
			));
			// future
			assert_ok!(CheckNonce::<Test>(5u64.into()).validate_only(
				Some(1).into(),
				CALL,
				&info,
				len
			));
			assert_eq!(
				CheckNonce::<Test>(5u64.into())
					.validate_and_prepare(Some(1).into(), CALL, &info, len)
					.unwrap_err(),
				TransactionValidityError::Invalid(InvalidTransaction::Future)
			);
		})
	}

	#[test]
	fn signed_ext_check_nonce_requires_provider() {
		new_test_ext().execute_with(|| {
			crate::Account::<Test>::insert(
				2,
				crate::AccountInfo {
					nonce: 1u64.into(),
					consumers: 0,
					providers: 1,
					sufficients: 0,
					data: 0,
				},
			);
			crate::Account::<Test>::insert(
				3,
				crate::AccountInfo {
					nonce: 1u64.into(),
					consumers: 0,
					providers: 0,
					sufficients: 1,
					data: 0,
				},
			);
			let info = DispatchInfo::default();
			let len = 0_usize;
			// Both providers and sufficients zero
			assert_eq!(
				CheckNonce::<Test>(1u64.into())
					.validate_only(Some(1).into(), CALL, &info, len)
					.unwrap_err(),
				TransactionValidityError::Invalid(InvalidTransaction::Payment)
			);
			assert_eq!(
				CheckNonce::<Test>(1u64.into())
					.validate_and_prepare(Some(1).into(), CALL, &info, len)
					.unwrap_err(),
				TransactionValidityError::Invalid(InvalidTransaction::Payment)
			);
			// Non-zero providers
			assert_ok!(CheckNonce::<Test>(1u64.into()).validate_only(
				Some(2).into(),
				CALL,
				&info,
				len
			));
			assert_ok!(CheckNonce::<Test>(1u64.into()).validate_and_prepare(
				Some(2).into(),
				CALL,
				&info,
				len
			));
			// Non-zero sufficients
			assert_ok!(CheckNonce::<Test>(1u64.into()).validate_only(
				Some(3).into(),
				CALL,
				&info,
				len
			));
			assert_ok!(CheckNonce::<Test>(1u64.into()).validate_and_prepare(
				Some(3).into(),
				CALL,
				&info,
				len
			));
		})
	}

	#[test]
	fn unsigned_check_nonce_works() {
		new_test_ext().execute_with(|| {
			let info = DispatchInfo::default();
			let len = 0_usize;
			assert_ok!(CheckNonce::<Test>(1u64.into()).validate_only(
				None.into(),
				CALL,
				&info,
				len
			));
			assert_ok!(CheckNonce::<Test>(1u64.into()).validate_and_prepare(
				None.into(),
				CALL,
				&info,
				len
			));
		})
	}
}<|MERGE_RESOLUTION|>--- conflicted
+++ resolved
@@ -15,12 +15,8 @@
 // See the License for the specific language governing permissions and
 // limitations under the License.
 
-<<<<<<< HEAD
 use crate::{AccountInfo, Config};
-=======
-use crate::Config;
 use alloc::vec;
->>>>>>> 66baa2fb
 use codec::{Decode, Encode};
 use frame_support::dispatch::DispatchInfo;
 use scale_info::TypeInfo;
@@ -79,39 +75,6 @@
 {
 	type Val = Option<(T::AccountId, AccountInfo<T::Nonce, T::AccountData>)>;
 	type Pre = ();
-<<<<<<< HEAD
-=======
-	const IDENTIFIER: &'static str = "CheckNonce";
-
-	fn additional_signed(&self) -> core::result::Result<(), TransactionValidityError> {
-		Ok(())
-	}
-
-	fn pre_dispatch(
-		self,
-		who: &Self::AccountId,
-		_call: &Self::Call,
-		_info: &DispatchInfoOf<Self::Call>,
-		_len: usize,
-	) -> Result<(), TransactionValidityError> {
-		let mut account = crate::Account::<T>::get(who);
-		if account.providers.is_zero() && account.sufficients.is_zero() {
-			// Nonce storage not paid for
-			return Err(InvalidTransaction::Payment.into())
-		}
-		if self.0 != account.nonce {
-			return Err(if self.0 < account.nonce {
-				InvalidTransaction::Stale
-			} else {
-				InvalidTransaction::Future
-			}
-			.into())
-		}
-		account.nonce += T::Nonce::one();
-		crate::Account::<T>::insert(who, account);
-		Ok(())
-	}
->>>>>>> 66baa2fb
 
 	fn validate(
 		&self,

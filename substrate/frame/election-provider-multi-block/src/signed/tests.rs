// This file is part of Substrate.

// Copyright (C) 2022 Parity Technologies (UK) Ltd.
// SPDX-License-Identifier: Apache-2.0

// Licensed under the Apache License, Version 2.0 (the "License");
// you may not use this file except in compliance with the License.
// You may obtain a copy of the License at
//
// 	http://www.apache.org/licenses/LICENSE-2.0
//
// Unless required by applicable law or agreed to in writing, software
// distributed under the License is distributed on an "AS IS" BASIS,
// WITHOUT WARRANTIES OR CONDITIONS OF ANY KIND, either express or implied.
// See the License for the specific language governing permissions and
// limitations under the License.

use super::*;
<<<<<<< HEAD
use crate::{
	mock::*,
	signed::Error::{CannotClear, NotAcceptingSubmissions, SubmissionNotRegistered},
	verifier::SolutionDataProvider,
	Phase, Verifier,
};
=======
use crate::{mock::*, verifier::SolutionDataProvider, CurrentPhase, Phase, Verifier};
>>>>>>> d0c92fdd
use frame_support::{assert_noop, assert_ok, testing_prelude::*};
use sp_npos_elections::ElectionScore;
use sp_runtime::traits::Convert;

#[test]
fn clear_submission_of_works() {
	ExtBuilder::default().build_and_execute(|| {});
}

mod calls {
	use super::*;
	use sp_core::bounded_vec;
	use sp_runtime::traits::BadOrigin;

	#[test]
	fn register_works() {
		ExtBuilder::default().build_and_execute(|| {
			roll_to_phase(Phase::Signed);
			assert_ok!(assert_snapshots());

			assert_eq!(balances(99), (100, 0));
			let score = ElectionScore { minimal_stake: 100, ..Default::default() };

			assert_ok!(SignedPallet::register(RuntimeOrigin::signed(99), score));
			assert_eq!(balances(99), (90, 10));

			assert_eq!(
				Submissions::<T>::metadata_for(current_round(), &99).unwrap(),
				SubmissionMetadata {
					claimed_score: score,
					deposit: 10,
					pages: bounded_vec![false, false, false],
					release_strategy: Default::default(),
				}
			);

			assert_eq!(
				signed_events(),
				vec![Event::Registered { round: 0, who: 99, claimed_score: score }],
			);

			// duplicate submission for the same round fails.
			assert_noop!(
				SignedPallet::register(RuntimeOrigin::signed(99), score),
				Error::<T>::DuplicateRegister,
			);

			// if claimed score if below the minimum score, submission will fail.
			<VerifierPallet as Verifier>::set_minimum_score(ElectionScore {
				minimal_stake: 20,
				..Default::default()
			});

			let low_score = ElectionScore { minimal_stake: 10, ..Default::default() };
			assert_noop!(
				SignedPallet::register(RuntimeOrigin::signed(97), low_score),
				Error::<T>::SubmissionScoreTooLow,
			);
		})
	}

	#[test]
	fn register_sorted_works() {
		ExtBuilder::default().signed_max_submissions(3).build_and_execute(|| {
			// try register 5 submissions:
			// - 3 are stored.
			// - one submission is registered after queue is full while the score improves current
			// submission in the queue; other submission is discarded.
			// - one submission is registered after queue is full while the score does not improve
			// the current submission in the queue; submission is discarded.

			roll_to_phase(Phase::Signed);

			let score = ElectionScore { minimal_stake: 40, ..Default::default() };
			assert_ok!(SignedPallet::register(RuntimeOrigin::signed(40), score));

			let score = ElectionScore { minimal_stake: 30, ..Default::default() };
			assert_ok!(SignedPallet::register(RuntimeOrigin::signed(30), score));

			let score = ElectionScore { minimal_stake: 20, ..Default::default() };
			assert_ok!(SignedPallet::register(RuntimeOrigin::signed(20), score));

			// submission queue is full, next submissions will only be accepted if the submitted
			// score improves the current lower score.

			// registration discarded.
			let score = ElectionScore { minimal_stake: 10, ..Default::default() };
			assert_noop!(
				SignedPallet::register(RuntimeOrigin::signed(10), score),
				Error::<T>::SubmissionsQueueFull
			);

			// higher score is successfully registered.
			let higher_score = ElectionScore { minimal_stake: 50, ..Default::default() };
			assert_ok!(SignedPallet::register(RuntimeOrigin::signed(50), higher_score));

			assert_eq!(Submissions::<T>::leader(current_round()).unwrap(), (50, higher_score),);

			assert_eq!(
				signed_events(),
				vec![
					Event::Registered {
						round: 0,
						who: 40,
						claimed_score: ElectionScore {
							minimal_stake: 40,
							sum_stake: 0,
							sum_stake_squared: 0
						}
					},
					Event::Registered {
						round: 0,
						who: 30,
						claimed_score: ElectionScore {
							minimal_stake: 30,
							sum_stake: 0,
							sum_stake_squared: 0
						}
					},
					Event::Registered {
						round: 0,
						who: 20,
						claimed_score: ElectionScore {
							minimal_stake: 20,
							sum_stake: 0,
							sum_stake_squared: 0
						}
					},
					Event::Registered {
						round: 0,
						who: 50,
						claimed_score: ElectionScore {
							minimal_stake: 50,
							sum_stake: 0,
							sum_stake_squared: 0
						}
					},
				],
			);
		})
	}

	#[test]
	fn submit_page_works() {
		ExtBuilder::default().build_and_execute(|| {
			// bad timing.
			assert_noop!(
				SignedPallet::submit_page(RuntimeOrigin::signed(40), 0, None),
				Error::<T>::NotAcceptingSubmissions
			);

			roll_to_phase(Phase::Signed);

			// submission not registered before.
			assert_noop!(
				SignedPallet::submit_page(RuntimeOrigin::signed(10), 0, None),
				Error::<T>::SubmissionNotRegistered
			);

			let score = ElectionScore { minimal_stake: 10, ..Default::default() };
			assert_ok!(SignedPallet::register(RuntimeOrigin::signed(10), score));

			// 0 pages submitted so far.
			assert_eq!(Submissions::<T>::page_count_submission_for(current_round(), &10), 0);

			// now submission works since there is a registered commitment.
			assert_ok!(SignedPallet::submit_page(
				RuntimeOrigin::signed(10),
				0,
				Some(Default::default())
			));

			assert_eq!(
				Submissions::<T>::page_submission_for(current_round(), 10, 0),
				Some(Default::default()),
			);

			// 1 page submitted so far.
			assert_eq!(Submissions::<T>::page_count_submission_for(current_round(), &10), 1);

			// tries to submit a page out of bounds.
			assert_noop!(
				SignedPallet::submit_page(RuntimeOrigin::signed(10), 10, Some(Default::default())),
				Error::<T>::BadPageIndex,
			);

			// 1 successful page submitted so far.
			assert_eq!(Submissions::<T>::page_count_submission_for(current_round(), &10), 1);

			assert_eq!(
				signed_events(),
				vec![
					Event::Registered {
						round: 0,
						who: 10,
						claimed_score: ElectionScore {
							minimal_stake: 10,
							sum_stake: 0,
							sum_stake_squared: 0
						}
					},
					Event::PageStored { round: 0, who: 10, page: 0 }
				],
			);
		})
	}

	#[test]
<<<<<<< HEAD
	fn bail_fails_if_called_for_account_none() {
		ExtBuilder::default().build_and_execute(|| {
			assert_err!(SignedPallet::bail(RuntimeOrigin::none()), BadOrigin);
=======
	fn bail_before_page_submission_works() {
		ExtBuilder::default().build_and_execute(|| {
			let round = current_round();

			roll_to_phase(Phase::Signed);
			assert_ok!(assert_snapshots());

			assert!(Submissions::<T>::scores_for(round).is_empty());
			assert!(Submissions::<T>::metadata_for(round, &99).is_none());
			assert!(Submissions::<T>::page_submission_for(round, 99, 0).is_none());

			assert_ok!(SignedPallet::register(RuntimeOrigin::signed(99), Default::default()));
			// score and metadata for round and 99 exists.
			assert!(
				Submissions::<T>::scores_for(round).into_iter().filter(|s| s.0 == 99).count() == 1
			);
			assert!(Submissions::<T>::metadata_for(round, &99).is_some());
			// no page submission though.
			assert!(Submissions::<T>::page_submission_for(round, 99, 0).is_none());

			assert_ok!(SignedPallet::bail(RuntimeOrigin::signed(99)));

			// score and metadata for round and 99 was cleared successfully after bail.
			assert!(
				Submissions::<T>::scores_for(round).into_iter().filter(|s| s.0 == 99).count() == 0
			);
			assert!(Submissions::<T>::metadata_for(round, &99).is_none());
			// still no page submission.
			assert!(Submissions::<T>::page_submission_for(round, 99, 0).is_none());
		})
	}

	#[test]
	fn bail_after_submission_works() {
		ExtBuilder::default().core_try_state(false).build_and_execute(|| {
			let round = current_round();

			roll_to_phase(Phase::Signed);
			assert_ok!(assert_snapshots());

			assert!(Submissions::<T>::scores_for(round).is_empty());
			assert!(Submissions::<T>::metadata_for(round, &99).is_none());
			assert!(Submissions::<T>::page_submission_for(round, 99, 0).is_none());

			assert_ok!(SignedPallet::register(RuntimeOrigin::signed(99), Default::default()));
			// score and metadata for round and 99 exists.
			assert!(
				Submissions::<T>::scores_for(round).into_iter().filter(|s| s.0 == 99).count() == 1
			);
			assert!(Submissions::<T>::metadata_for(round, &99).is_some());
			// no page submission though.
			assert!(Submissions::<T>::page_submission_for(round, 99, 0).is_none());

			// submit all pages.
			for page in CorePallet::<T>::lsp()..=CorePallet::<T>::msp() {
				assert_ok!(SignedPallet::submit_page(
					RuntimeOrigin::signed(99),
					page,
					Some(Default::default())
				));
			}

			// 3 pages submitted.
			assert!(Submissions::<T>::page_submission_for(round, 99, 0).is_some());
			assert!(Submissions::<T>::page_submission_for(round, 99, 1).is_some());
			assert!(Submissions::<T>::page_submission_for(round, 99, 2).is_some());

			assert_ok!(SignedPallet::bail(RuntimeOrigin::signed(99)));

			// score for round and 99 was cleared successfully after bail.
			assert!(
				Submissions::<T>::scores_for(round).into_iter().filter(|s| s.0 == 99).count() == 0
			);
			// however, the metadata is kept in storage since there are paged submissions in
			// storage.
			assert!(Submissions::<T>::metadata_for(round, &99).is_some());

			// 3 pages submitted remain in storage.
			assert!(Submissions::<T>::page_submission_for(round, 99, 0).is_some());
			assert!(Submissions::<T>::page_submission_for(round, 99, 1).is_some());
			assert!(Submissions::<T>::page_submission_for(round, 99, 2).is_some());

			// clearing the paged submissions can only be done during Phase::Off.
			assert_eq!(current_phase(), Phase::Signed);
			assert_noop!(
				SignedPallet::force_clear_submission(RuntimeOrigin::signed(99), round, 99),
				Error::<T>::CannotClear
			);

			// force phase Off.
			CurrentPhase::<T>::set(Phase::Off);
			assert_ok!(SignedPallet::force_clear_submission(RuntimeOrigin::signed(99), round, 99));

			// 3 pages submitted have been cleared from storage.
			assert!(Submissions::<T>::page_submission_for(round, 99, 0).is_none());
			assert!(Submissions::<T>::page_submission_for(round, 99, 1).is_none());
			assert!(Submissions::<T>::page_submission_for(round, 99, 2).is_none());

			assert_eq!(
				signed_events().pop(),
				Some(Event::<T>::SubmissionCleared { round: 0, submitter: 99, reward: None })
			);
>>>>>>> d0c92fdd
		})
	}

	#[test]
<<<<<<< HEAD
	fn register_and_submit_page_and_bail_prohibitted_in_phase_other_than_signed() {
		ExtBuilder::default().build_and_execute(|| {
			let account_id = 99;

			let phases = vec![
				Phase::Off,
				Phase::SignedValidation(1),
				Phase::Unsigned(1),
				Phase::Snapshot(0),
				Phase::Export(1),
				Phase::Emergency,
			];

			for phase in phases {
				set_phase_to(phase);

				assert_err!(
					SignedPallet::register(RuntimeOrigin::signed(account_id), Default::default()),
					NotAcceptingSubmissions::<Runtime>,
				);

				assert_err!(
					SignedPallet::submit_page(
						RuntimeOrigin::signed(account_id),
						0,
						Some(Default::default())
					),
					NotAcceptingSubmissions::<Runtime>,
				);

				assert_err!(
					SignedPallet::bail(RuntimeOrigin::signed(account_id)),
					NotAcceptingSubmissions::<Runtime>,
				);
			}
		})
	}

	#[test]
	fn bail_while_having_no_submissions_does_not_modify_balances() {
		ExtBuilder::default().build_and_execute(|| {
			roll_to_phase(Phase::Signed);

			// expected base deposit with 0 submissions in the queue.
			let base_deposit = <Runtime as Config>::DepositBase::convert(0);
			let page_deposit = <Runtime as Config>::DepositPerPage::get();
			assert!(base_deposit != 0 && page_deposit != 0 && base_deposit != page_deposit);

			let account_id = 99;

			// account_id has 100 free balance and 0 held balance for elections.
			assert_eq!(balances(account_id), (100, 0));

			assert_ok!(SignedPallet::register(
				RuntimeOrigin::signed(account_id),
				Default::default()
			));

			// free balance and held deposit updated as expected.
			assert_eq!(balances(account_id), (100 - base_deposit, base_deposit));

			// submit page
			assert_ok!(SignedPallet::submit_page(
				RuntimeOrigin::signed(account_id),
				0,
				Some(Default::default())
			));

			// free balance and held deposit updated as expected
			assert_eq!(
				balances(account_id),
				(100 - base_deposit - page_deposit, base_deposit + page_deposit)
			);

			let bailing_account_id = 91;

			// bailing_account_id has 100 free balance and 0 held balance for elections.
			assert_eq!(balances(bailing_account_id), (100, 0));

			// account 1 submitted nothing, so bail should have no effect and return error
			assert_noop!(
				SignedPallet::bail(RuntimeOrigin::signed(bailing_account_id)),
				SubmissionNotRegistered::<Runtime>
			);
		})
	}

	#[test]
	fn force_clear_submission_fails_if_called_by_account_none() {
		ExtBuilder::default().build_and_execute(|| {
			assert_err!(
				SignedPallet::force_clear_submission(RuntimeOrigin::none(), 0, 99),
				BadOrigin
			);
		})
	}

	#[test]
	fn force_clear_submission_fails_if_called_in_phase_other_than_off() {
		ExtBuilder::default().build_and_execute(|| {
			let some_bn = 0;
			let some_page_index = 0;

			let phases = vec![
				Phase::Signed,
				Phase::Snapshot(some_page_index),
				Phase::SignedValidation(some_bn),
				Phase::Unsigned(some_bn),
				Phase::Export(some_bn),
				Phase::Emergency,
			];

			let account_id = 99;
			for phase in phases {
				set_phase_to(phase);

				assert_err!(
					SignedPallet::force_clear_submission(RuntimeOrigin::root(), 0, account_id),
					CannotClear::<Runtime>,
				);
			}
		})
	}

	#[test]
	fn force_clear_submission_fails_if_submitter_done_no_submissions_at_all() {
		ExtBuilder::default().build_and_execute(|| {
			roll_to_phase(Phase::Off);
			let account_id = 99;

			assert_err!(
				SignedPallet::force_clear_submission(RuntimeOrigin::root(), 0, account_id),
				CannotClear::<Runtime>
			);
		})
	}

	#[test]
	fn force_clear_submission_fails_if_submitter_done_submissions_for_another_round_than_requested()
	{
		ExtBuilder::default().build_and_execute(|| {
			let account_id = 99;
			let current_round = MultiPhase::current_round();

			roll_to_phase(Phase::Off);

			assert_noop!(
				SignedPallet::force_clear_submission(
					RuntimeOrigin::root(),
					current_round + 1,
					account_id
				),
				CannotClear::<Runtime>
			);
		})
	}

	#[test]
	fn force_clear_submission_removes_both_metadata_and_submission_pages() {
		ExtBuilder::default().build_and_execute(|| {
			let account_id = 99;
			let current_round = MultiPhase::current_round();

			// do_register and try_mutate_page used directly so as not to switch phases in the test
			assert_ok!(Pallet::<Runtime>::do_register(
				&account_id,
				Default::default(),
				current_round
			));

			assert_ok!(Submissions::<Runtime>::try_mutate_page(
				&account_id,
				current_round,
				0,
				Some(Default::default())
			));

			roll_to_phase(Phase::Off);

			assert_ok!(SignedPallet::force_clear_submission(
				RuntimeOrigin::root(),
				current_round,
				account_id
			));

			assert!(Submissions::<Runtime>::metadata_for(current_round, &account_id).is_none());
			assert!(
				Submissions::<Runtime>::page_submission_for(current_round, account_id, 0).is_none()
=======
	fn force_clear_submission_errors_work() {
		ExtBuilder::default().build_and_execute(|| {
			let round = current_round();

			// clearing the paged submissions can only be called during Phase::Off.
			for disabled_phase in vec![
				Phase::Halted,
				Phase::Signed,
				Phase::SignedValidation(0),
				Phase::Unsigned(0),
				Phase::Snapshot(0),
				Phase::Export(0),
				Phase::Emergency,
			] {
				CurrentPhase::<T>::set(disabled_phase);
				assert_noop!(
					SignedPallet::force_clear_submission(RuntimeOrigin::signed(99), round, 99),
					Error::<T>::CannotClear
				);
			}

			CurrentPhase::<T>::set(Phase::Off);

			// request force clear of a non existing submission.
			assert_noop!(
				SignedPallet::force_clear_submission(RuntimeOrigin::signed(99), round, 99),
				Error::<T>::NoSubmission
>>>>>>> d0c92fdd
			);
		})
	}
}

mod deposit {
	use super::*;

	#[test]
	fn register_submit_bail_deposit_works() {
		ExtBuilder::default().build_and_execute(|| {
			assert_eq!(<Runtime as crate::Config>::Pages::get(), 3);

			roll_to_phase(Phase::Signed);
			assert_ok!(assert_snapshots());

			// expected base deposit with 0 submissions in the queue.
			let base_deposit = <Runtime as Config>::DepositBase::convert(0);
			let page_deposit = <Runtime as Config>::DepositPerPage::get();
			assert!(base_deposit != 0 && page_deposit != 0 && base_deposit != page_deposit);

			// 99 has 100 free balance and 0 held balance for elections.
			assert_eq!(balances(99), (100, 0));

			assert_ok!(SignedPallet::register(RuntimeOrigin::signed(99), Default::default()));

			// free balance and held deposit updated as expected.
			assert_eq!(balances(99), (100 - base_deposit, base_deposit));

			// submit page 2.
			assert_ok!(SignedPallet::submit_page(
				RuntimeOrigin::signed(99),
				2,
				Some(Default::default())
			));

			// free balance and held deposit updated as expected.
			assert_eq!(
				balances(99),
				(100 - base_deposit - page_deposit, base_deposit + page_deposit)
			);

			// submit remaining pages.
			assert_ok!(SignedPallet::submit_page(
				RuntimeOrigin::signed(99),
				1,
				Some(Default::default())
			));

			assert_ok!(SignedPallet::submit_page(
				RuntimeOrigin::signed(99),
				0,
				Some(Default::default())
			));

			// free balance and held deposit updated as expected (ie. base_deposit + Pages *
			// page_deposit)
			assert_eq!(
				balances(99),
				(100 - base_deposit - (3 * page_deposit), base_deposit + (3 * page_deposit))
			);

			// now if 99 bails, all the deposits are released.
			assert_ok!(SignedPallet::bail(RuntimeOrigin::signed(99)));

			// the base deposit was burned after bail and all the pages deposit were released.
			assert_eq!(balances(99), (100 - base_deposit, 0));
		})
	}
}

mod solution_data_provider {
	use super::*;

	mod get_score {
		use super::*;

		#[test]
		fn returns_entry_with_highest_minimal_stake() {
			ExtBuilder::default().build_and_execute(|| {
				roll_to_phase(Phase::Signed);

				assert_eq!(<SignedPallet as SolutionDataProvider>::get_score(), None);

				let higher_score = ElectionScore { minimal_stake: 40, ..Default::default() };
				assert_ok!(SignedPallet::register(RuntimeOrigin::signed(40), higher_score));

				let score = ElectionScore { minimal_stake: 30, ..Default::default() };
				assert_ok!(SignedPallet::register(RuntimeOrigin::signed(30), score));

				assert_eq!(<SignedPallet as SolutionDataProvider>::get_score(), Some(higher_score));
			})
		}

		#[test]
		fn returns_entry_with_highest_sum_stake() {
			ExtBuilder::default().build_and_execute(|| {
				roll_to_phase(Phase::Signed);

				assert_eq!(<SignedPallet as SolutionDataProvider>::get_score(), None);

				let higher_score =
					ElectionScore { minimal_stake: 40, sum_stake: 10, sum_stake_squared: 0 };
				assert_ok!(SignedPallet::register(RuntimeOrigin::signed(40), higher_score));

				let score = ElectionScore { minimal_stake: 40, sum_stake: 5, sum_stake_squared: 0 };
				assert_ok!(SignedPallet::register(RuntimeOrigin::signed(30), score));

				assert_eq!(<SignedPallet as SolutionDataProvider>::get_score(), Some(higher_score));
			})
		}

		#[test]
		fn returns_entry_with_lowest_sum_stake_squared() {
			ExtBuilder::default().build_and_execute(|| {
				roll_to_phase(Phase::Signed);

				assert_eq!(<SignedPallet as SolutionDataProvider>::get_score(), None);

				let higher_score =
					ElectionScore { minimal_stake: 40, sum_stake: 10, sum_stake_squared: 2 };
				assert_ok!(SignedPallet::register(RuntimeOrigin::signed(40), higher_score));

				let score =
					ElectionScore { minimal_stake: 40, sum_stake: 10, sum_stake_squared: 5 };
				assert_ok!(SignedPallet::register(RuntimeOrigin::signed(30), score));

				assert_eq!(<SignedPallet as SolutionDataProvider>::get_score(), Some(higher_score));
			})
		}
	}

	mod get_paged_solution {
		use super::*;

		#[test]
		fn returns_previously_submitted_page() {
			ExtBuilder::default().build_and_execute(|| {
				let origin = RuntimeOrigin::signed(99);
				roll_to_phase(Phase::Signed);

				assert_ok!(SignedPallet::register(origin.clone(), Default::default()));
				assert_ok!(SignedPallet::submit_page(origin, 0, Some(Default::default())));

				assert_ne!(<SignedPallet as SolutionDataProvider>::get_paged_solution(0), None)
			})
		}

		#[test]
		fn returns_none_given_invalid_page_index() {
			ExtBuilder::default().build_and_execute(|| {
				let origin = RuntimeOrigin::signed(99);
				roll_to_phase(Phase::Signed);

				assert_ok!(SignedPallet::register(origin.clone(), Default::default()));
				assert_ok!(SignedPallet::submit_page(origin, 0, Some(Default::default())));

				assert_eq!(<SignedPallet as SolutionDataProvider>::get_paged_solution(12345), None)
			})
		}

		#[test]
		fn returns_none_if_there_are_no_submissions() {
			ExtBuilder::default().build_and_execute(|| {
				roll_to_phase(Phase::Signed);
				assert_eq!(<SignedPallet as SolutionDataProvider>::get_paged_solution(12345), None)
			})
		}
	}

	mod report_result {
		use super::*;

		#[test]
		fn rewards_submitter_of_the_best_solution_given_queued_result() {
			ExtBuilder::default().build_and_execute(|| {
				let account_id = 99;
				let origin = RuntimeOrigin::signed(account_id);
				roll_to_phase(Phase::Signed);

				let base_deposit = <Runtime as Config>::DepositBase::convert(0);
				let page_deposit = <Runtime as Config>::DepositPerPage::get();
				assert!(base_deposit != 0 && page_deposit != 0 && base_deposit != page_deposit);

				// account_id has 100 free balance and 0 held balance for elections.
				assert_eq!(balances(account_id), (100, 0));

				assert_ok!(SignedPallet::register(origin.clone(), Default::default()));
				assert_ok!(SignedPallet::submit_page(origin, 0, Some(Default::default())));

				assert_eq!(
					balances(account_id),
					(100 - base_deposit - page_deposit, base_deposit + page_deposit)
				);

				SignedPallet::report_result(VerificationResult::Queued);

				// the submitter should receive a reward but his funds are still blocked
				assert_eq!(
					balances(account_id),
					(
						100 - base_deposit - page_deposit + Reward::get(),
						base_deposit + page_deposit
					)
				);
			})
		}

		#[test]
		fn burns_the_stake_of_the_best_submitter_given_rejected_result() {
			ExtBuilder::default().build_and_execute(|| {
				let account_id = 99;
				let origin = RuntimeOrigin::signed(account_id);
				roll_to_phase(Phase::Signed);

				let current_round = MultiPhase::current_round();

				assert_ok!(SignedPallet::register(origin.clone(), Default::default()));
				assert_ok!(SignedPallet::submit_page(origin, 0, Some(Default::default())));

				assert_eq!(
					Submissions::<T>::metadata_for(current_round, &account_id).unwrap(),
					SubmissionMetadata {
						claimed_score: Default::default(),
						deposit: 10,
						pages: bounded_vec![false, false, false],
						release_strategy: Default::default(),
					}
				);

				SignedPallet::report_result(VerificationResult::Rejected);

				assert_eq!(
					Submissions::<T>::metadata_for(current_round, &account_id).unwrap(),
					SubmissionMetadata {
						claimed_score: Default::default(),
						deposit: 10,
						pages: bounded_vec![false, false, false],
						release_strategy: ReleaseStrategy::BurnAll,
					}
				);
			})
		}

		#[test]
		fn burns_the_stake_of_the_best_submitter_given_data_unavailable_result() {
			ExtBuilder::default().build_and_execute(|| {
				let account_id = 99;
				let origin = RuntimeOrigin::signed(account_id);
				roll_to_phase(Phase::Signed);

				let current_round = MultiPhase::current_round();

				assert_ok!(SignedPallet::register(origin.clone(), Default::default()));
				assert_ok!(SignedPallet::submit_page(origin, 0, Some(Default::default())));

				assert_eq!(
					Submissions::<T>::metadata_for(current_round, &account_id).unwrap(),
					SubmissionMetadata {
						claimed_score: Default::default(),
						deposit: 10,
						pages: bounded_vec![false, false, false],
						release_strategy: Default::default(),
					}
				);

				SignedPallet::report_result(VerificationResult::DataUnavailable);

				assert_eq!(
					Submissions::<T>::metadata_for(current_round, &account_id).unwrap(),
					SubmissionMetadata {
						claimed_score: Default::default(),
						deposit: 10,
						pages: bounded_vec![false, false, false],
						release_strategy: ReleaseStrategy::BurnAll,
					}
				);
			})
		}

		#[test]
		fn does_nothing_if_no_submissions_where_sent() {
			ExtBuilder::default().build_and_execute(|| {
				roll_to_phase(Phase::Signed);
				SignedPallet::report_result(VerificationResult::Queued);
			})
		}
	}
}

mod e2e {
	use super::*;

	type MaxSubmissions = <Runtime as Config>::MaxSubmissions;

	mod simple_e2e_works {
		use super::*;

		#[test]
		fn submit_solution_happy_path_works() {
			ExtBuilder::default().build_and_execute(|| {
				roll_to_phase(Phase::Signed);

				let current_round = MultiPhase::current_round();
				assert!(Submissions::<Runtime>::metadata_for(current_round, &10).is_none());

				let claimed_score = ElectionScore { minimal_stake: 100, ..Default::default() };

				// register submission
				assert_ok!(SignedPallet::register(RuntimeOrigin::signed(10), claimed_score));

				// metadata and claimed scores have been stored as expected.
				assert_eq!(
					Submissions::<Runtime>::metadata_for(current_round, &10),
					Some(SubmissionMetadata {
						claimed_score,
						deposit: 10,
						pages: bounded_vec![false, false, false],
						release_strategy: Default::default(),
					})
				);
				let expected_scores: BoundedVec<(AccountId, ElectionScore), MaxSubmissions> =
					bounded_vec![(10, claimed_score)];
				assert_eq!(Submissions::<Runtime>::scores_for(current_round), expected_scores);

				// submit all pages of a noop solution;
				let solution = TestNposSolution::default();
				for page in (MultiPhase::lsp()..=MultiPhase::msp()).into_iter().rev() {
					assert_ok!(SignedPallet::submit_page(
						RuntimeOrigin::signed(10),
						page,
						Some(solution.clone())
					));

					assert_eq!(
						Submissions::<Runtime>::page_submission_for(current_round, 10, page),
						Some(solution.clone())
					);
				}

				// finally, bailing a submission works as expected.
				assert_ok!(SignedPallet::bail(RuntimeOrigin::signed(10)));

				assert_eq!(
					signed_events(),
					vec![
						Event::Registered {
							round: 0,
							who: 10,
							claimed_score: ElectionScore {
								minimal_stake: 100,
								sum_stake: 0,
								sum_stake_squared: 0
							}
						},
						Event::PageStored { round: 0, who: 10, page: 2 },
						Event::PageStored { round: 0, who: 10, page: 1 },
						Event::PageStored { round: 0, who: 10, page: 0 },
						Event::Bailed { round: 0, who: 10 },
					]
				);
			})
		}
	}
}<|MERGE_RESOLUTION|>--- conflicted
+++ resolved
@@ -16,16 +16,12 @@
 // limitations under the License.
 
 use super::*;
-<<<<<<< HEAD
 use crate::{
 	mock::*,
 	signed::Error::{CannotClear, NotAcceptingSubmissions, SubmissionNotRegistered},
 	verifier::SolutionDataProvider,
-	Phase, Verifier,
+	CurrentPhase, Phase, Verifier,
 };
-=======
-use crate::{mock::*, verifier::SolutionDataProvider, CurrentPhase, Phase, Verifier};
->>>>>>> d0c92fdd
 use frame_support::{assert_noop, assert_ok, testing_prelude::*};
 use sp_npos_elections::ElectionScore;
 use sp_runtime::traits::Convert;
@@ -234,11 +230,6 @@
 	}
 
 	#[test]
-<<<<<<< HEAD
-	fn bail_fails_if_called_for_account_none() {
-		ExtBuilder::default().build_and_execute(|| {
-			assert_err!(SignedPallet::bail(RuntimeOrigin::none()), BadOrigin);
-=======
 	fn bail_before_page_submission_works() {
 		ExtBuilder::default().build_and_execute(|| {
 			let round = current_round();
@@ -268,6 +259,199 @@
 			assert!(Submissions::<T>::metadata_for(round, &99).is_none());
 			// still no page submission.
 			assert!(Submissions::<T>::page_submission_for(round, 99, 0).is_none());
+		})
+	}
+
+	#[test]
+	fn register_and_submit_page_and_bail_prohibitted_in_phase_other_than_signed() {
+		ExtBuilder::default().build_and_execute(|| {
+			let account_id = 99;
+
+			let phases = vec![
+				Phase::Off,
+				Phase::SignedValidation(1),
+				Phase::Unsigned(1),
+				Phase::Snapshot(0),
+				Phase::Export(1),
+				Phase::Emergency,
+			];
+
+			for phase in phases {
+				set_phase_to(phase);
+
+				assert_err!(
+					SignedPallet::register(RuntimeOrigin::signed(account_id), Default::default()),
+					NotAcceptingSubmissions::<Runtime>,
+				);
+
+				assert_err!(
+					SignedPallet::submit_page(
+						RuntimeOrigin::signed(account_id),
+						0,
+						Some(Default::default())
+					),
+					NotAcceptingSubmissions::<Runtime>,
+				);
+
+				assert_err!(
+					SignedPallet::bail(RuntimeOrigin::signed(account_id)),
+					NotAcceptingSubmissions::<Runtime>,
+				);
+			}
+		})
+	}
+
+	#[test]
+	fn bail_while_having_no_submissions_does_not_modify_balances() {
+		ExtBuilder::default().build_and_execute(|| {
+			roll_to_phase(Phase::Signed);
+
+			// expected base deposit with 0 submissions in the queue.
+			let base_deposit = <Runtime as Config>::DepositBase::convert(0);
+			let page_deposit = <Runtime as Config>::DepositPerPage::get();
+			assert!(base_deposit != 0 && page_deposit != 0 && base_deposit != page_deposit);
+
+			let account_id = 99;
+
+			// account_id has 100 free balance and 0 held balance for elections.
+			assert_eq!(balances(account_id), (100, 0));
+
+			assert_ok!(SignedPallet::register(
+				RuntimeOrigin::signed(account_id),
+				Default::default()
+			));
+
+			// free balance and held deposit updated as expected.
+			assert_eq!(balances(account_id), (100 - base_deposit, base_deposit));
+
+			// submit page
+			assert_ok!(SignedPallet::submit_page(
+				RuntimeOrigin::signed(account_id),
+				0,
+				Some(Default::default())
+			));
+
+			// free balance and held deposit updated as expected
+			assert_eq!(
+				balances(account_id),
+				(100 - base_deposit - page_deposit, base_deposit + page_deposit)
+			);
+
+			let bailing_account_id = 91;
+
+			// bailing_account_id has 100 free balance and 0 held balance for elections.
+			assert_eq!(balances(bailing_account_id), (100, 0));
+
+			// account 1 submitted nothing, so bail should have no effect and return error
+			assert_noop!(
+				SignedPallet::bail(RuntimeOrigin::signed(bailing_account_id)),
+				SubmissionNotRegistered::<Runtime>
+			);
+		})
+	}
+
+	#[test]
+	fn force_clear_submission_fails_if_called_by_account_none() {
+		ExtBuilder::default().build_and_execute(|| {
+			assert_err!(
+				SignedPallet::force_clear_submission(RuntimeOrigin::none(), 0, 99),
+				BadOrigin
+			);
+		})
+	}
+
+	#[test]
+	fn force_clear_submission_fails_if_called_in_phase_other_than_off() {
+		ExtBuilder::default().build_and_execute(|| {
+			let some_bn = 0;
+			let some_page_index = 0;
+
+			let phases = vec![
+				Phase::Signed,
+				Phase::Snapshot(some_page_index),
+				Phase::SignedValidation(some_bn),
+				Phase::Unsigned(some_bn),
+				Phase::Export(some_bn),
+				Phase::Emergency,
+			];
+
+			let account_id = 99;
+			for phase in phases {
+				set_phase_to(phase);
+
+				assert_err!(
+					SignedPallet::force_clear_submission(RuntimeOrigin::root(), 0, account_id),
+					CannotClear::<Runtime>,
+				);
+			}
+		})
+	}
+
+	#[test]
+	fn force_clear_submission_fails_if_submitter_done_no_submissions_at_all() {
+		ExtBuilder::default().build_and_execute(|| {
+			roll_to_phase(Phase::Off);
+			let account_id = 99;
+
+			assert_err!(
+				SignedPallet::force_clear_submission(RuntimeOrigin::root(), 0, account_id),
+				CannotClear::<Runtime>
+			);
+		})
+	}
+
+	#[test]
+	fn force_clear_submission_fails_if_submitter_done_submissions_for_another_round_than_requested()
+	{
+		ExtBuilder::default().build_and_execute(|| {
+			let account_id = 99;
+			let current_round = MultiPhase::current_round();
+
+			roll_to_phase(Phase::Off);
+
+			assert_noop!(
+				SignedPallet::force_clear_submission(
+					RuntimeOrigin::root(),
+					current_round + 1,
+					account_id
+				),
+				CannotClear::<Runtime>
+			);
+		})
+	}
+
+	#[test]
+	fn force_clear_submission_removes_both_metadata_and_submission_pages() {
+		ExtBuilder::default().build_and_execute(|| {
+			let account_id = 99;
+			let current_round = MultiPhase::current_round();
+
+			// do_register and try_mutate_page used directly so as not to switch phases in the test
+			assert_ok!(Pallet::<Runtime>::do_register(
+				&account_id,
+				Default::default(),
+				current_round
+			));
+
+			assert_ok!(Submissions::<Runtime>::try_mutate_page(
+				&account_id,
+				current_round,
+				0,
+				Some(Default::default())
+			));
+
+			roll_to_phase(Phase::Off);
+
+			assert_ok!(SignedPallet::force_clear_submission(
+				RuntimeOrigin::root(),
+				current_round,
+				account_id
+			));
+
+			assert!(Submissions::<Runtime>::metadata_for(current_round, &account_id).is_none());
+			assert!(
+				Submissions::<Runtime>::page_submission_for(current_round, account_id, 0).is_none()
+			);
 		})
 	}
 
@@ -341,201 +525,10 @@
 				signed_events().pop(),
 				Some(Event::<T>::SubmissionCleared { round: 0, submitter: 99, reward: None })
 			);
->>>>>>> d0c92fdd
-		})
-	}
-
-	#[test]
-<<<<<<< HEAD
-	fn register_and_submit_page_and_bail_prohibitted_in_phase_other_than_signed() {
-		ExtBuilder::default().build_and_execute(|| {
-			let account_id = 99;
-
-			let phases = vec![
-				Phase::Off,
-				Phase::SignedValidation(1),
-				Phase::Unsigned(1),
-				Phase::Snapshot(0),
-				Phase::Export(1),
-				Phase::Emergency,
-			];
-
-			for phase in phases {
-				set_phase_to(phase);
-
-				assert_err!(
-					SignedPallet::register(RuntimeOrigin::signed(account_id), Default::default()),
-					NotAcceptingSubmissions::<Runtime>,
-				);
-
-				assert_err!(
-					SignedPallet::submit_page(
-						RuntimeOrigin::signed(account_id),
-						0,
-						Some(Default::default())
-					),
-					NotAcceptingSubmissions::<Runtime>,
-				);
-
-				assert_err!(
-					SignedPallet::bail(RuntimeOrigin::signed(account_id)),
-					NotAcceptingSubmissions::<Runtime>,
-				);
-			}
-		})
-	}
-
-	#[test]
-	fn bail_while_having_no_submissions_does_not_modify_balances() {
-		ExtBuilder::default().build_and_execute(|| {
-			roll_to_phase(Phase::Signed);
-
-			// expected base deposit with 0 submissions in the queue.
-			let base_deposit = <Runtime as Config>::DepositBase::convert(0);
-			let page_deposit = <Runtime as Config>::DepositPerPage::get();
-			assert!(base_deposit != 0 && page_deposit != 0 && base_deposit != page_deposit);
-
-			let account_id = 99;
-
-			// account_id has 100 free balance and 0 held balance for elections.
-			assert_eq!(balances(account_id), (100, 0));
-
-			assert_ok!(SignedPallet::register(
-				RuntimeOrigin::signed(account_id),
-				Default::default()
-			));
-
-			// free balance and held deposit updated as expected.
-			assert_eq!(balances(account_id), (100 - base_deposit, base_deposit));
-
-			// submit page
-			assert_ok!(SignedPallet::submit_page(
-				RuntimeOrigin::signed(account_id),
-				0,
-				Some(Default::default())
-			));
-
-			// free balance and held deposit updated as expected
-			assert_eq!(
-				balances(account_id),
-				(100 - base_deposit - page_deposit, base_deposit + page_deposit)
-			);
-
-			let bailing_account_id = 91;
-
-			// bailing_account_id has 100 free balance and 0 held balance for elections.
-			assert_eq!(balances(bailing_account_id), (100, 0));
-
-			// account 1 submitted nothing, so bail should have no effect and return error
-			assert_noop!(
-				SignedPallet::bail(RuntimeOrigin::signed(bailing_account_id)),
-				SubmissionNotRegistered::<Runtime>
-			);
-		})
-	}
-
-	#[test]
-	fn force_clear_submission_fails_if_called_by_account_none() {
-		ExtBuilder::default().build_and_execute(|| {
-			assert_err!(
-				SignedPallet::force_clear_submission(RuntimeOrigin::none(), 0, 99),
-				BadOrigin
-			);
-		})
-	}
-
-	#[test]
-	fn force_clear_submission_fails_if_called_in_phase_other_than_off() {
-		ExtBuilder::default().build_and_execute(|| {
-			let some_bn = 0;
-			let some_page_index = 0;
-
-			let phases = vec![
-				Phase::Signed,
-				Phase::Snapshot(some_page_index),
-				Phase::SignedValidation(some_bn),
-				Phase::Unsigned(some_bn),
-				Phase::Export(some_bn),
-				Phase::Emergency,
-			];
-
-			let account_id = 99;
-			for phase in phases {
-				set_phase_to(phase);
-
-				assert_err!(
-					SignedPallet::force_clear_submission(RuntimeOrigin::root(), 0, account_id),
-					CannotClear::<Runtime>,
-				);
-			}
-		})
-	}
-
-	#[test]
-	fn force_clear_submission_fails_if_submitter_done_no_submissions_at_all() {
-		ExtBuilder::default().build_and_execute(|| {
-			roll_to_phase(Phase::Off);
-			let account_id = 99;
-
-			assert_err!(
-				SignedPallet::force_clear_submission(RuntimeOrigin::root(), 0, account_id),
-				CannotClear::<Runtime>
-			);
-		})
-	}
-
-	#[test]
-	fn force_clear_submission_fails_if_submitter_done_submissions_for_another_round_than_requested()
-	{
-		ExtBuilder::default().build_and_execute(|| {
-			let account_id = 99;
-			let current_round = MultiPhase::current_round();
-
-			roll_to_phase(Phase::Off);
-
-			assert_noop!(
-				SignedPallet::force_clear_submission(
-					RuntimeOrigin::root(),
-					current_round + 1,
-					account_id
-				),
-				CannotClear::<Runtime>
-			);
-		})
-	}
-
-	#[test]
-	fn force_clear_submission_removes_both_metadata_and_submission_pages() {
-		ExtBuilder::default().build_and_execute(|| {
-			let account_id = 99;
-			let current_round = MultiPhase::current_round();
-
-			// do_register and try_mutate_page used directly so as not to switch phases in the test
-			assert_ok!(Pallet::<Runtime>::do_register(
-				&account_id,
-				Default::default(),
-				current_round
-			));
-
-			assert_ok!(Submissions::<Runtime>::try_mutate_page(
-				&account_id,
-				current_round,
-				0,
-				Some(Default::default())
-			));
-
-			roll_to_phase(Phase::Off);
-
-			assert_ok!(SignedPallet::force_clear_submission(
-				RuntimeOrigin::root(),
-				current_round,
-				account_id
-			));
-
-			assert!(Submissions::<Runtime>::metadata_for(current_round, &account_id).is_none());
-			assert!(
-				Submissions::<Runtime>::page_submission_for(current_round, account_id, 0).is_none()
-=======
+		})
+	}
+
+	#[test]
 	fn force_clear_submission_errors_work() {
 		ExtBuilder::default().build_and_execute(|| {
 			let round = current_round();
@@ -563,7 +556,6 @@
 			assert_noop!(
 				SignedPallet::force_clear_submission(RuntimeOrigin::signed(99), round, 99),
 				Error::<T>::NoSubmission
->>>>>>> d0c92fdd
 			);
 		})
 	}

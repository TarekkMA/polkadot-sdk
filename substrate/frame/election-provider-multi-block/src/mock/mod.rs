// This file is part of Substrate.

// Copyright (C) 2022 Parity Technologies (UK) Ltd.
// SPDX-License-Identifier: Apache-2.0

// Licensed under the Apache License, Version 2.0 (the "License");
// you may not use this file except in compliance with the License.
// You may obtain a copy of the License at
//
// 	http://www.apache.org/licenses/LICENSE-2.0
//
// Unless required by applicable law or agreed to in writing, software
// distributed under the License is distributed on an "AS IS" BASIS,
// WITHOUT WARRANTIES OR CONDITIONS OF ANY KIND, either express or implied.
// See the License for the specific language governing permissions and
// limitations under the License.

#![allow(unused)]

mod staking;

use frame_election_provider_support::{bounds::ElectionBounds, onchain, SequentialPhragmen};
use sp_npos_elections::ElectionScore;
pub use staking::*;

use crate::{
	self as epm,
	signed::{self as signed_pallet, HoldReason},
	unsigned::{
		self as unsigned_pallet,
		miner::{self, Miner, MinerError, OffchainWorkerMiner},
	},
	verifier::{self as verifier_pallet},
	Config, *,
};
use frame_support::{
	derive_impl, pallet_prelude::*, parameter_types, traits::fungible::InspectHold,
	weights::RuntimeDbWeight,
};
use parking_lot::RwLock;
use sp_runtime::{
	offchain::{
		testing::{PoolState, TestOffchainExt, TestTransactionPoolExt},
		OffchainDbExt, OffchainWorkerExt, TransactionPoolExt,
	},
	BuildStorage, Perbill,
};
use std::{collections::HashMap, sync::Arc};

frame_support::construct_runtime!(
	pub struct Runtime {
		System: frame_system,
		Balances: pallet_balances,
		MultiPhase: epm,
		VerifierPallet: verifier_pallet,
		SignedPallet: signed_pallet,
		UnsignedPallet: unsigned_pallet,
	}
);

pub type AccountId = u64;
pub type Balance = u128;
pub type BlockNumber = u64;
pub type VoterIndex = u32;
pub type TargetIndex = u16;
pub type T = Runtime;
pub type Block = frame_system::mocking::MockBlock<Runtime>;
pub(crate) type Solver = SequentialPhragmen<AccountId, sp_runtime::PerU16, MaxBackersPerWinner, ()>;

pub struct Weighter;

impl Get<RuntimeDbWeight> for Weighter {
	fn get() -> RuntimeDbWeight {
		return RuntimeDbWeight { read: 12, write: 12 }
	}
}

frame_election_provider_support::generate_solution_type!(
	#[compact]
	pub struct TestNposSolution::<
		VoterIndex = VoterIndex,
		TargetIndex = TargetIndex,
		Accuracy = sp_runtime::PerU16,
		MaxVoters = frame_support::traits::ConstU32::<2_000>
	>(16)
);

#[derive_impl(frame_system::config_preludes::TestDefaultConfig as frame_system::DefaultConfig)]
impl frame_system::Config for Runtime {
	type Block = Block;
	type AccountData = pallet_balances::AccountData<Balance>;
	type DbWeight = Weighter;
}

parameter_types! {
	pub const ExistentialDeposit: Balance = 1;
}

impl pallet_balances::Config for Runtime {
	type Balance = Balance;
	type RuntimeEvent = RuntimeEvent;
	type DustRemoval = ();
	type ExistentialDeposit = ExistentialDeposit;
	type AccountStore = System;
	type MaxLocks = ();
	type MaxReserves = ();
	type ReserveIdentifier = [u8; 8];
	type WeightInfo = ();
	type FreezeIdentifier = ();
	type MaxFreezes = ();
	type DoneSlashHandler = ();
	type RuntimeHoldReason = RuntimeHoldReason;
	type RuntimeFreezeReason = ();
}

parameter_types! {
	pub static SignedPhase: BlockNumber = 3;
	pub static UnsignedPhase: BlockNumber = 5;
	pub static SignedValidationPhase: BlockNumber = Pages::get().into();
	pub static Lookhaead: BlockNumber = 0;
	pub static VoterSnapshotPerBlock: VoterIndex = 5;
	pub static TargetSnapshotPerBlock: TargetIndex = 8;
	pub static Pages: PageIndex = 3;
	pub static ExportPhaseLimit: BlockNumber = (Pages::get() * 2u32).into();
}

pub struct EPMBenchmarkingConfigs;
impl BenchmarkingConfig for EPMBenchmarkingConfigs {
	const VOTERS: u32 = 100;
	const TARGETS: u32 = 50;
	const VOTERS_PER_PAGE: [u32; 2] = [1, 5];
	const TARGETS_PER_PAGE: [u32; 2] = [1, 8];
}

impl Config for Runtime {
	type RuntimeEvent = RuntimeEvent;
	type SignedPhase = SignedPhase;
	type UnsignedPhase = UnsignedPhase;
	type SignedValidationPhase = SignedValidationPhase;
	type Lookhaead = Lookhaead;
	type VoterSnapshotPerBlock = VoterSnapshotPerBlock;
	type TargetSnapshotPerBlock = TargetSnapshotPerBlock;
	type MaxBackersPerWinner = MaxBackersPerWinner;
	type MaxWinnersPerPage = MaxWinnersPerPage;
	type Pages = Pages;
	type ExportPhaseLimit = ExportPhaseLimit;
	type DataProvider = MockStaking;
	type MinerConfig = Self;
	type Fallback = MockFallback;
	type Verifier = VerifierPallet;
	type BenchmarkingConfig = EPMBenchmarkingConfigs;
	type WeightInfo = ();
}

parameter_types! {
	pub static SolutionImprovementThreshold: Perbill = Perbill::zero();
	pub static MaxWinnersPerPage: u32 = 100;
	pub static MaxBackersPerWinner: u32 = 1000;
}

impl crate::verifier::Config for Runtime {
	type RuntimeEvent = RuntimeEvent;
	type ForceOrigin = frame_system::EnsureRoot<AccountId>;
	type SolutionImprovementThreshold = SolutionImprovementThreshold;
	type SolutionDataProvider = SignedPallet;
	type WeightInfo = ();
}

parameter_types! {
	pub static DepositBase: Balance = 10;
	pub static DepositPerPage: Balance = 1;
	pub static Reward: Balance = 10;
	pub static MaxSubmissions: u32 = 5;
}

impl crate::signed::Config for Runtime {
	type RuntimeEvent = RuntimeEvent;
	type Currency = Balances;
	type EstimateCallFee = ConstU32<8>;
	type OnSlash = (); // burn
	type DepositBase = ConstDepositBase;
	type DepositPerPage = DepositPerPage;
	type Reward = Reward;
	type MaxSubmissions = MaxSubmissions;
	type RuntimeHoldReason = RuntimeHoldReason;
	type WeightInfo = ();
}

parameter_types! {
	pub OffchainRepeatInterval: BlockNumber = 10;
	pub MinerTxPriority: u64 = 0;
	pub MinerSolutionMaxLength: u32 = 10;
	pub MinerSolutionMaxWeight: Weight = Default::default();
}

impl crate::unsigned::Config for Runtime {
	type RuntimeEvent = RuntimeEvent;
	type OffchainRepeatInterval = OffchainRepeatInterval;
	type MinerTxPriority = MinerTxPriority;
	type MaxLength = MinerSolutionMaxLength;
	type MaxWeight = MinerSolutionMaxWeight;
	type WeightInfo = ();
}

impl miner::Config for Runtime {
	type AccountId = AccountId;
	type Solution = TestNposSolution;
	type Solver = Solver;
	type Pages = Pages;
	type MaxVotesPerVoter = MaxVotesPerVoter;
	type MaxWinnersPerPage = MaxWinnersPerPage;
	type MaxBackersPerWinner = MaxBackersPerWinner;
	type VoterSnapshotPerBlock = VoterSnapshotPerBlock;
	type TargetSnapshotPerBlock = TargetSnapshotPerBlock;
	type MaxWeight = MinerSolutionMaxWeight;
	type MaxLength = MinerSolutionMaxLength;
}

pub type Extrinsic = sp_runtime::testing::TestXt<RuntimeCall, ()>;

impl<LocalCall> frame_system::offchain::CreateTransactionBase<LocalCall> for Runtime
where
	RuntimeCall: From<LocalCall>,
{
	type RuntimeCall = RuntimeCall;
	type Extrinsic = Extrinsic;
}

impl<LocalCall> frame_system::offchain::CreateInherent<LocalCall> for Runtime
where
	RuntimeCall: From<LocalCall>,
{
	fn create_inherent(call: Self::RuntimeCall) -> Self::Extrinsic {
		Extrinsic::new_bare(call)
	}
}

pub struct ConstDepositBase;
impl sp_runtime::traits::Convert<usize, Balance> for ConstDepositBase {
	fn convert(_a: usize) -> Balance {
		DepositBase::get()
	}
}

parameter_types! {
	pub static OnChainElectionBounds: ElectionBounds = ElectionBoundsBuilder::default().build();
	pub static MaxVotesPerVoter: u32 = <TestNposSolution as frame_election_provider_support::NposSolution>::LIMIT as u32;
	pub static FallbackEnabled: bool = true;
}

impl onchain::Config for Runtime {
	type System = Runtime;
	type Solver = Solver;
	type MaxWinnersPerPage = MaxWinnersPerPage;
	type MaxBackersPerWinner = MaxBackersPerWinner;
	type Bounds = OnChainElectionBounds;
	type DataProvider = MockStaking;
	type WeightInfo = ();
}

pub struct MockFallback;
impl ElectionProvider for MockFallback {
	type AccountId = AccountId;
	type BlockNumber = BlockNumberFor<Runtime>;
	type Error = &'static str;
	type DataProvider = MockStaking;
	type Pages = ConstU32<1>;
	type MaxWinnersPerPage = MaxWinnersPerPage;
	type MaxBackersPerWinner = MaxBackersPerWinner;

	fn elect(remaining: PageIndex) -> Result<BoundedSupportsOf<Self>, Self::Error> {
		if FallbackEnabled::get() {
			onchain::OnChainExecution::<Runtime>::elect(remaining)
				.map_err(|_| "fallback election failed")
		} else {
			Err("fallback election failed (forced in mock)")
		}
	}

	fn ongoing() -> bool {
		false
	}
}

#[derive(Copy, Clone)]
pub struct ExtBuilder {
<<<<<<< HEAD
	minimum_score: Option<ElectionScore>,
	with_verifier: bool,
=======
	core_try_state: bool,
}

impl Default for ExtBuilder {
	fn default() -> Self {
		Self { core_try_state: true }
	}
>>>>>>> b064d9df
}

// TODO(gpestana): separate ext builder into separate builders for each pallet.
impl ExtBuilder {
	pub(crate) fn pages(self, pages: u32) -> Self {
		Pages::set(pages);
		self
	}

	pub(crate) fn snapshot_voters_page(self, voters: VoterIndex) -> Self {
		VoterSnapshotPerBlock::set(voters);
		self
	}

	pub(crate) fn snapshot_targets_page(self, targets: TargetIndex) -> Self {
		TargetSnapshotPerBlock::set(targets);
		self
	}

	pub(crate) fn signed_phase(self, blocks: BlockNumber) -> Self {
		SignedPhase::set(blocks);
		self
	}

	pub(crate) fn validate_signed_phase(self, blocks: BlockNumber) -> Self {
		SignedValidationPhase::set(blocks);
		self
	}

	pub(crate) fn unsigned_phase(self, blocks: BlockNumber) -> Self {
		UnsignedPhase::set(blocks);
		self
	}

	pub(crate) fn lookahead(self, blocks: BlockNumber) -> Self {
		Lookhaead::set(blocks);
		self
	}

	pub(crate) fn export_limit(self, blocks: BlockNumber) -> Self {
		ExportPhaseLimit::set(blocks);
		self
	}

	pub(crate) fn max_winners_per_page(self, max: u32) -> Self {
		MaxWinnersPerPage::set(max);
		self
	}

	pub(crate) fn max_backers_per_winner(self, max: u32) -> Self {
		MaxBackersPerWinner::set(max);
		self
	}

	pub(crate) fn desired_targets(self, desired: u32) -> Self {
		DesiredTargets::set(Ok(desired));
		self
	}

	pub(crate) fn no_desired_targets(self) -> Self {
		DesiredTargets::set(Err("none"));
		self
	}

	pub(crate) fn signed_max_submissions(self, max: u32) -> Self {
		MaxSubmissions::set(max);
		self
	}

	pub(crate) fn solution_improvements_threshold(self, threshold: Perbill) -> Self {
		SolutionImprovementThreshold::set(threshold);
		self
	}

<<<<<<< HEAD
	pub(crate) fn minimum_score(mut self, score: ElectionScore) -> Self {
		self.minimum_score = Some(score);
		self
	}

	pub(crate) fn verifier() -> Self {
		ExtBuilder { with_verifier: true, ..Default::default() }
=======
	pub(crate) fn core_try_state(mut self, enable: bool) -> Self {
		self.core_try_state = enable;
		self
>>>>>>> b064d9df
	}

	pub(crate) fn build(self) -> sp_io::TestExternalities {
		sp_tracing::try_init_simple();

		let mut storage = frame_system::GenesisConfig::<T>::default().build_storage().unwrap();
		let _ = pallet_balances::GenesisConfig::<T> {
			balances: vec![
				(10, 100_000),
				(20, 100_000),
				(30, 100_000),
				(40, 100_000),
				(50, 100_000),
				(60, 100_000),
				(70, 100_000),
				(80, 100_000),
				(90, 100_000),
				(91, 100),
				(92, 100),
				(93, 100),
				(94, 100),
				(95, 100),
				(96, 100),
				(97, 100),
				(99, 100),
				(999, 100),
				(9999, 100),
			],
		}
		.assimilate_storage(&mut storage);

<<<<<<< HEAD
		let _ = verifier_pallet::GenesisConfig::<T> {
			minimum_score: self.minimum_score,
			..Default::default()
		}
		.assimilate_storage(&mut storage);

		if self.with_verifier {
			// nothing special for now
		}

=======
>>>>>>> b064d9df
		sp_io::TestExternalities::from(storage)
	}

	pub fn build_offchainify(
		self,
		iters: u32,
	) -> (sp_io::TestExternalities, Arc<RwLock<PoolState>>) {
		let mut ext = self.build();
		let (offchain, offchain_state) = TestOffchainExt::new();
		let (pool, pool_state) = TestTransactionPoolExt::new();

		let mut seed = [0_u8; 32];
		seed[0..4].copy_from_slice(&iters.to_le_bytes());
		offchain_state.write().seed = seed;

		ext.register_extension(OffchainDbExt::new(offchain.clone()));
		ext.register_extension(OffchainWorkerExt::new(offchain));
		ext.register_extension(TransactionPoolExt::new(pool));

		(ext, pool_state)
	}

	pub(crate) fn build_and_execute(self, test: impl FnOnce() -> ()) {
		let mut ext = self.build();
		ext.execute_with(test);

		ext.execute_with(|| {
			if self.core_try_state {
				MultiPhase::do_try_state(System::block_number())
					.map_err(|err| println!(" 🕵️‍♂️  Core pallet `try_state` failure: {:?}", err))
					.unwrap();
			}

			/*
			TODO: add all pallets' try_state.
			let _ = VerifierPallet::do_try_state()
				.map_err(|err| println!(" 🕵️‍♂️  Verifier `try_state` failure: {:?}", err)).unwrap();
			*/
		});
	}
}

pub(crate) fn force_phase(phase: Phase<BlockNumber>) {
	CurrentPhase::<T>::set(phase);
}

pub(crate) fn compute_snapshot_checked() {
	let msp = crate::Pallet::<T>::msp();

	crate::Pallet::<T>::try_start_snapshot();
	assert!(Snapshot::<T>::targets().is_some());

	for page in (1..=Pages::get()).rev() {
		force_phase(Phase::Snapshot(page - 1));
		crate::Pallet::<T>::try_progress_snapshot();

		if page <= msp {
			assert!(Snapshot::<T>::voters(page).is_some());
		}
	}

	Snapshot::<T>::ensure().unwrap();
}

pub(crate) fn mine_and_verify_all() -> Result<
	Vec<
		frame_election_provider_support::BoundedSupports<
			AccountId,
			MaxWinnersPerPage,
			MaxBackersPerWinner,
		>,
	>,
	&'static str,
> {
	let msp = crate::Pallet::<T>::msp();
	let mut paged_supports = vec![];

	for page in (0..=msp).rev() {
		let (_, score, solution) =
			OffchainWorkerMiner::<T>::mine(page).map_err(|e| "error mining")?;

		let supports =
			<VerifierPallet as verifier::Verifier>::verify_synchronous(solution, score, page)
				.map_err(|_| "error verifying paged solution")?;

		paged_supports.push(supports);
	}

	Ok(paged_supports)
}

pub(crate) fn roll_to(n: BlockNumber) {
	for bn in (System::block_number()) + 1..=n {
		System::set_block_number(bn);

		MultiPhase::on_initialize(bn);
		VerifierPallet::on_initialize(bn);
		SignedPallet::on_initialize(bn);
		UnsignedPallet::on_initialize(bn);
		UnsignedPallet::offchain_worker(bn);

		// TODO: add try-checks for all pallets here too, as we progress the blocks.
		log!(
			trace,
			"Block: {}, Phase: {:?}, Round: {:?}, Election at {:?}",
			bn,
			<CurrentPhase<T>>::get(),
			<Round<T>>::get(),
			election_prediction()
		);
	}
}

pub(crate) fn roll_one() {
	roll_to(System::block_number() + 1);
}

// Fast forward until a given election phase.
pub fn roll_to_phase(phase: Phase<BlockNumber>) {
	while MultiPhase::current_phase() != phase {
		roll_to(System::block_number() + 1);
	}
}

pub fn set_phase_to(phase: Phase<BlockNumber>) {
	CurrentPhase::<Runtime>::set(phase);
}

pub fn roll_to_export() {
	while !MultiPhase::current_phase().is_export() {
		roll_to(System::block_number() + 1);
	}
}

pub(crate) fn roll_to_snapshot() {
	while !MultiPhase::current_phase().is_snapshot() {
		roll_to(System::block_number() + 1);
	}
}

pub fn roll_one_with_ocw(maybe_pool: Option<Arc<RwLock<PoolState>>>) {
	use sp_runtime::traits::Dispatchable;
	let bn = System::block_number() + 1;
	// if there's anything in the submission pool, submit it.
	if let Some(ref pool) = maybe_pool {
		pool.read()
			.transactions
			.clone()
			.into_iter()
			.map(|uxt| <Extrinsic as codec::Decode>::decode(&mut &*uxt).unwrap())
			.for_each(|xt| {
				xt.function.dispatch(frame_system::RawOrigin::None.into()).unwrap();
			});
		pool.try_write().unwrap().transactions.clear();
	}

	roll_to(bn);
}

pub fn roll_to_phase_with_ocw(
	phase: Phase<BlockNumber>,
	maybe_pool: Option<Arc<RwLock<PoolState>>>,
) {
	while MultiPhase::current_phase() != phase {
		roll_one_with_ocw(maybe_pool.clone());
	}
}

pub fn roll_to_with_ocw(n: BlockNumber, maybe_pool: Option<Arc<RwLock<PoolState>>>) {
	let now = System::block_number();
	for _i in now + 1..=n {
		roll_one_with_ocw(maybe_pool.clone());
	}
}

pub fn election_prediction() -> BlockNumber {
	<<Runtime as Config>::DataProvider as ElectionDataProvider>::next_election_prediction(
		System::block_number(),
	)
}

pub fn calculate_phases() -> HashMap<&'static str, BlockNumber> {
	let mut map = HashMap::new();

	let next_election = election_prediction();

	let export_deadline = next_election - (ExportPhaseLimit::get() + Lookhaead::get());
	let expected_unsigned = export_deadline - UnsignedPhase::get();
	let expected_validate = expected_unsigned - SignedValidationPhase::get();
	let expected_signed = expected_validate - SignedPhase::get() + 1;
	let expected_snapshot = expected_signed - Pages::get() as u64 - 1;

	map.insert("export", export_deadline);
	map.insert("unsigned", expected_unsigned);
	map.insert("validate", expected_validate);
	map.insert("signed", expected_signed);
	map.insert("snapshot", expected_snapshot);

	map
}

pub fn current_phase() -> Phase<BlockNumber> {
	MultiPhase::current_phase()
}

pub fn current_round() -> u32 {
	Pallet::<T>::current_round()
}

pub fn call_elect() -> Result<(), crate::ElectionError<T>> {
	for p in (0..=Pallet::<T>::msp()).rev() {
		<MultiPhase as ElectionProvider>::elect(p)?;
	}
	Ok(())
}

pub fn assert_snapshots() -> Result<(), &'static str> {
	Snapshot::<T>::ensure()
}

pub fn clear_snapshot() {
	let _ = crate::PagedVoterSnapshot::<T>::clear(u32::MAX, None);
	let _ = crate::TargetSnapshot::<T>::kill();
}

/// Returns the free balance, and the total on-hold for the election submissions.
pub fn balances(who: AccountId) -> (Balance, Balance) {
	(
		Balances::free_balance(who),
		Balances::balance_on_hold(&HoldReason::ElectionSolutionSubmission.into(), &who),
	)
}

pub fn mine_full(pages: PageIndex) -> Result<PagedRawSolution<T>, MinerError> {
	let (targets, voters) =
		OffchainWorkerMiner::<T>::fetch_snapshots().map_err(|_| MinerError::DataProvider)?;

	let reduce = false;
	let round = crate::Pallet::<T>::current_round();
	let desired_targets = <MockStaking as ElectionDataProvider>::desired_targets()
		.map_err(|_| MinerError::DataProvider)?;

	Miner::<Runtime>::mine_paged_solution_with_snapshot(
		&targets,
		&voters,
		Pages::get(),
		round,
		desired_targets,
		reduce,
	)
	.map(|(s, _)| s)
}

pub fn mine(
	page: PageIndex,
) -> Result<(ElectionScore, SolutionOf<<T as Config>::MinerConfig>), ()> {
	let (_, partial_score, partial_solution) =
		OffchainWorkerMiner::<T>::mine(page).map_err(|_| ())?;

	Ok((partial_score, partial_solution))
}

// Pallet events filters.

pub(crate) fn unsigned_events() -> Vec<crate::unsigned::Event<T>> {
	System::events()
		.into_iter()
		.map(|r| r.event)
		.filter_map(
			|e| if let RuntimeEvent::UnsignedPallet(inner) = e { Some(inner) } else { None },
		)
		.collect()
}

pub(crate) fn signed_events() -> Vec<crate::signed::Event<T>> {
	System::events()
		.into_iter()
		.map(|r| r.event)
		.filter_map(|e| if let RuntimeEvent::SignedPallet(inner) = e { Some(inner) } else { None })
		.collect()
}

pub(crate) fn verifier_events() -> Vec<crate::verifier::Event<T>> {
	System::events()
		.into_iter()
		.map(|r| r.event)
		.filter_map(
			|e| if let RuntimeEvent::VerifierPallet(inner) = e { Some(inner) } else { None },
		)
		.collect()
}

// TODO fix or use macro.
pub(crate) fn filter_events(
	types: Vec<RuntimeEvent>,
) -> Vec<impl std::cmp::PartialEq + std::fmt::Debug> {
	System::events()
		.into_iter()
		.map(|r| r.event)
		.filter_map(|e| if types.contains(&e) { Some(e) } else { None })
		.collect()
}<|MERGE_RESOLUTION|>--- conflicted
+++ resolved
@@ -284,18 +284,14 @@
 
 #[derive(Copy, Clone)]
 pub struct ExtBuilder {
-<<<<<<< HEAD
 	minimum_score: Option<ElectionScore>,
-	with_verifier: bool,
-=======
 	core_try_state: bool,
 }
 
 impl Default for ExtBuilder {
 	fn default() -> Self {
-		Self { core_try_state: true }
-	}
->>>>>>> b064d9df
+		Self { core_try_state: true, minimum_score: Some(Default::default()) }
+	}
 }
 
 // TODO(gpestana): separate ext builder into separate builders for each pallet.
@@ -370,24 +366,17 @@
 		self
 	}
 
-<<<<<<< HEAD
 	pub(crate) fn minimum_score(mut self, score: ElectionScore) -> Self {
 		self.minimum_score = Some(score);
 		self
 	}
 
-	pub(crate) fn verifier() -> Self {
-		ExtBuilder { with_verifier: true, ..Default::default() }
-=======
 	pub(crate) fn core_try_state(mut self, enable: bool) -> Self {
 		self.core_try_state = enable;
 		self
->>>>>>> b064d9df
 	}
 
 	pub(crate) fn build(self) -> sp_io::TestExternalities {
-		sp_tracing::try_init_simple();
-
 		let mut storage = frame_system::GenesisConfig::<T>::default().build_storage().unwrap();
 		let _ = pallet_balances::GenesisConfig::<T> {
 			balances: vec![
@@ -414,19 +403,11 @@
 		}
 		.assimilate_storage(&mut storage);
 
-<<<<<<< HEAD
 		let _ = verifier_pallet::GenesisConfig::<T> {
 			minimum_score: self.minimum_score,
 			..Default::default()
 		}
 		.assimilate_storage(&mut storage);
-
-		if self.with_verifier {
-			// nothing special for now
-		}
-
-=======
->>>>>>> b064d9df
 		sp_io::TestExternalities::from(storage)
 	}
 

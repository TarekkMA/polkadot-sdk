--- conflicted
+++ resolved
@@ -291,11 +291,7 @@
 
 impl Default for ExtBuilder {
 	fn default() -> Self {
-<<<<<<< HEAD
-		Self { core_try_state: true, minimum_score: Some(Default::default()) }
-=======
-		Self { core_try_state: true, signed_try_state: true }
->>>>>>> d0c92fdd
+		Self { core_try_state: true, signed_try_state: true, minimum_score: Some(Default::default()) }
 	}
 }
 
